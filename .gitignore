node_modules
/out

.env
.env.production
.env.local
.env_main
concatenated-output.ts
embedding-cache.json
packages/plugin-buttplug/intiface-engine

node-compile-cache

.idea
.vscode
.zed
.DS_Store

dist/
# Allow models directory but ignore model files
models/*.gguf
pgLite/

cookies.json

db.sqlite
searches/
tweets/

*.gguf
*.onnx
*.wav
*.mp3

logs/

test-report.json
content_cache/
test_data/
tokencache/
tweetcache/
twitter_cookies.json
timeline_cache.json

*.sqlite

# Character configurations
characters/**/secrets.json
characters/**/*.env
characters/**/*.key
characters/**/private/

packages/core/src/providers/cache
packages/core/src/providers/cache/*
cache/*
packages/plugin-coinbase/src/plugins/transactions.csv

tsup.config.bundled_*.mjs

.turbo
.cursorrules
.pnpm-store
instructions.md
wallet_data.txt

coverage
.eslintcache

agent/content

eliza.manifest
eliza.manifest.sgx
eliza.sig

packages/plugin-nvidia-nim/extra
packages/plugin-nvidia-nim/old_code
packages/plugin-nvidia-nim/docs

# Edriziai specific ignores
characters/edriziai-info/secrets.json

# Bug Hunter logs and checkpoints
scripts/bug_hunt/logs/
scripts/bug_hunt/logs/*.log
scripts/bug_hunt/checkpoints/
scripts/bug_hunt/checkpoints/*.json
scripts/bug_hunt/reports/
scripts/bug_hunt/reports/*.md

lit-config.json

# Configuration to exclude the extra and local_docs directories
extra
<<<<<<< HEAD

=======
>>>>>>> 907def2c
**/dist/**<|MERGE_RESOLUTION|>--- conflicted
+++ resolved
@@ -91,8 +91,4 @@
 
 # Configuration to exclude the extra and local_docs directories
 extra
-<<<<<<< HEAD
-
-=======
->>>>>>> 907def2c
 **/dist/**