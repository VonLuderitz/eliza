import { createAnthropic } from "@ai-sdk/anthropic";
import { createGoogleGenerativeAI } from "@ai-sdk/google";
import { createGroq } from "@ai-sdk/groq";
import { createOpenAI } from "@ai-sdk/openai";
import { RecursiveCharacterTextSplitter } from "langchain/text_splitter";
import {
    generateObject as aiGenerateObject,
    generateText as aiGenerateText,
    CoreTool,
    GenerateObjectResult,
    StepResult as AIStepResult,
} from "ai";
import { Buffer } from "buffer";
import { createOllama } from "ollama-ai-provider";
import OpenAI from "openai";
import { encodingForModel, TiktokenModel } from "js-tiktoken";
import { AutoTokenizer } from "@huggingface/transformers";
import Together from "together-ai";
import { ZodSchema } from "zod";
import { elizaLogger } from "./index.ts";
import { getModel, models } from "./models.ts";
import {
    parseBooleanFromText,
    parseJsonArrayFromText,
    parseJSONObjectFromText,
    parseShouldRespondFromText,
    parseActionResponseFromText,
} from "./parsing.ts";
import settings from "./settings.ts";
import {
    Content,
    IAgentRuntime,
    IImageDescriptionService,
    ITextGenerationService,
    ModelClass,
    ModelProviderName,
    ServiceType,
    SearchResponse,
    ActionResponse,
<<<<<<< HEAD
    IVerifiableInferenceAdapter,
    VerifiableInferenceOptions,
    VerifiableInferenceResult,
    VerifiableInferenceProvider,
=======
    TelemetrySettings,
    TokenizerType,
>>>>>>> cb5de7a6
} from "./types.ts";
import { fal } from "@fal-ai/client";
import { tavily } from "@tavily/core";

type Tool = CoreTool<any, any>;
type StepResult = AIStepResult<any>;

/**
 * Trims the provided text context to a specified token limit using a tokenizer model and type.
 *
 * The function dynamically determines the truncation method based on the tokenizer settings
 * provided by the runtime. If no tokenizer settings are defined, it defaults to using the
 * TikToken truncation method with the "gpt-4o" model.
 *
 * @async
 * @function trimTokens
 * @param {string} context - The text to be tokenized and trimmed.
 * @param {number} maxTokens - The maximum number of tokens allowed after truncation.
 * @param {IAgentRuntime} runtime - The runtime interface providing tokenizer settings.
 *
 * @returns {Promise<string>} A promise that resolves to the trimmed text.
 *
 * @throws {Error} Throws an error if the runtime settings are invalid or missing required fields.
 *
 * @example
 * const trimmedText = await trimTokens("This is an example text", 50, runtime);
 * console.log(trimmedText); // Output will be a truncated version of the input text.
 */
export async function trimTokens(
    context: string,
    maxTokens: number,
    runtime: IAgentRuntime
) {
    if (!context) return "";
    if (maxTokens <= 0) throw new Error("maxTokens must be positive");

    const tokenizerModel = runtime.getSetting("TOKENIZER_MODEL");
    const tokenizerType = runtime.getSetting("TOKENIZER_TYPE");

    if (!tokenizerModel || !tokenizerType) {
        // Default to TikToken truncation using the "gpt-4o" model if tokenizer settings are not defined
        return truncateTiktoken("gpt-4o", context, maxTokens);
    }

    // Choose the truncation method based on tokenizer type
    if (tokenizerType === TokenizerType.Auto) {
        return truncateAuto(tokenizerModel, context, maxTokens);
    }

    if (tokenizerType === TokenizerType.TikToken) {
        return truncateTiktoken(
            tokenizerModel as TiktokenModel,
            context,
            maxTokens
        );
    }

    elizaLogger.warn(`Unsupported tokenizer type: ${tokenizerType}`);
    return truncateTiktoken("gpt-4o", context, maxTokens);
}

async function truncateAuto(
    modelPath: string,
    context: string,
    maxTokens: number
) {
    try {
        const tokenizer = await AutoTokenizer.from_pretrained(modelPath);
        const tokens = tokenizer.encode(context);

        // If already within limits, return unchanged
        if (tokens.length <= maxTokens) {
            return context;
        }

        // Keep the most recent tokens by slicing from the end
        const truncatedTokens = tokens.slice(-maxTokens);

        // Decode back to text - js-tiktoken decode() returns a string directly
        return tokenizer.decode(truncatedTokens);
    } catch (error) {
        elizaLogger.error("Error in trimTokens:", error);
        // Return truncated string if tokenization fails
        return context.slice(-maxTokens * 4); // Rough estimate of 4 chars per token
    }
}

async function truncateTiktoken(
    model: TiktokenModel,
    context: string,
    maxTokens: number
) {
    try {
        const encoding = encodingForModel(model);

        // Encode the text into tokens
        const tokens = encoding.encode(context);

        // If already within limits, return unchanged
        if (tokens.length <= maxTokens) {
            return context;
        }

        // Keep the most recent tokens by slicing from the end
        const truncatedTokens = tokens.slice(-maxTokens);

        // Decode back to text - js-tiktoken decode() returns a string directly
        return encoding.decode(truncatedTokens);
    } catch (error) {
        elizaLogger.error("Error in trimTokens:", error);
        // Return truncated string if tokenization fails
        return context.slice(-maxTokens * 4); // Rough estimate of 4 chars per token
    }
}

/**
 * Send a message to the model for a text generateText - receive a string back and parse how you'd like
 * @param opts - The options for the generateText request.
 * @param opts.context The context of the message to be completed.
 * @param opts.stop A list of strings to stop the generateText at.
 * @param opts.model The model to use for generateText.
 * @param opts.frequency_penalty The frequency penalty to apply to the generateText.
 * @param opts.presence_penalty The presence penalty to apply to the generateText.
 * @param opts.temperature The temperature to apply to the generateText.
 * @param opts.max_context_length The maximum length of the context to apply to the generateText.
 * @returns The completed message.
 */

export async function generateText({
    runtime,
    context,
    modelClass,
    tools = {},
    onStepFinish,
    maxSteps = 1,
    stop,
    customSystemPrompt,
    verifiableInference = process.env.VERIFIABLE_INFERENCE_ENABLED === "true",
    verifiableInferenceOptions,
}: {
    runtime: IAgentRuntime;
    context: string;
    modelClass: string;
    tools?: Record<string, Tool>;
    onStepFinish?: (event: StepResult) => Promise<void> | void;
    maxSteps?: number;
    stop?: string[];
    customSystemPrompt?: string;
    verifiableInference?: boolean;
    verifiableInferenceAdapter?: IVerifiableInferenceAdapter;
    verifiableInferenceOptions?: VerifiableInferenceOptions;
}): Promise<string> {
    if (!context) {
        console.error("generateText context is empty");
        return "";
    }

    elizaLogger.log("Generating text...");

    elizaLogger.info("Generating text with options:", {
        modelProvider: runtime.modelProvider,
        model: modelClass,
        verifiableInference,
    });

    // If verifiable inference is requested and adapter is provided, use it
    if (verifiableInference && runtime.verifiableInferenceAdapter) {
        try {
            const result =
                await runtime.verifiableInferenceAdapter.generateText(
                    context,
                    modelClass,
                    verifiableInferenceOptions
                );

            // Verify the proof
            const isValid =
                await runtime.verifiableInferenceAdapter.verifyProof(result);
            if (!isValid) {
                throw new Error("Failed to verify inference proof");
            }

            return result.text;
        } catch (error) {
            elizaLogger.error("Error in verifiable inference:", error);
            throw error;
        }
    }

    const provider = runtime.modelProvider;
    const endpoint =
        runtime.character.modelEndpointOverride || models[provider].endpoint;
    let model = models[provider].model[modelClass];

    // allow character.json settings => secrets to override models
    // FIXME: add MODEL_MEDIUM support
    switch (provider) {
        // if runtime.getSetting("LLAMACLOUD_MODEL_LARGE") is true and modelProvider is LLAMACLOUD, then use the large model
        case ModelProviderName.LLAMACLOUD:
            {
                switch (modelClass) {
                    case ModelClass.LARGE:
                        {
                            model =
                                runtime.getSetting("LLAMACLOUD_MODEL_LARGE") ||
                                model;
                        }
                        break;
                    case ModelClass.SMALL:
                        {
                            model =
                                runtime.getSetting("LLAMACLOUD_MODEL_SMALL") ||
                                model;
                        }
                        break;
                }
            }
            break;
        case ModelProviderName.TOGETHER:
            {
                switch (modelClass) {
                    case ModelClass.LARGE:
                        {
                            model =
                                runtime.getSetting("TOGETHER_MODEL_LARGE") ||
                                model;
                        }
                        break;
                    case ModelClass.SMALL:
                        {
                            model =
                                runtime.getSetting("TOGETHER_MODEL_SMALL") ||
                                model;
                        }
                        break;
                }
            }
            break;
        case ModelProviderName.OPENROUTER:
            {
                switch (modelClass) {
                    case ModelClass.LARGE:
                        {
                            model =
                                runtime.getSetting("LARGE_OPENROUTER_MODEL") ||
                                model;
                        }
                        break;
                    case ModelClass.SMALL:
                        {
                            model =
                                runtime.getSetting("SMALL_OPENROUTER_MODEL") ||
                                model;
                        }
                        break;
                }
            }
            break;
    }

    elizaLogger.info("Selected model:", model);

    const modelConfiguration = runtime.character?.settings?.modelConfig;
    const temperature =
        modelConfiguration?.temperature ||
        models[provider].settings.temperature;
    const frequency_penalty =
        modelConfiguration?.frequency_penalty ||
        models[provider].settings.frequency_penalty;
    const presence_penalty =
        modelConfiguration?.presence_penalty ||
        models[provider].settings.presence_penalty;
    const max_context_length =
        modelConfiguration?.maxInputTokens ||
        models[provider].settings.maxInputTokens;
    const max_response_length =
        modelConfiguration?.max_response_length ||
        models[provider].settings.maxOutputTokens;
    const experimental_telemetry =
        modelConfiguration?.experimental_telemetry ||
        models[provider].settings.experimental_telemetry;

    const apiKey = runtime.token;

    try {
        elizaLogger.debug(
            `Trimming context to max length of ${max_context_length} tokens.`
        );

        context = await trimTokens(context, max_context_length, runtime);

        let response: string;

        const _stop = stop || models[provider].settings.stop;
        elizaLogger.debug(
            `Using provider: ${provider}, model: ${model}, temperature: ${temperature}, max response length: ${max_response_length}`
        );

        switch (provider) {
            // OPENAI & LLAMACLOUD shared same structure.
            case ModelProviderName.OPENAI:
            case ModelProviderName.ALI_BAILIAN:
            case ModelProviderName.VOLENGINE:
            case ModelProviderName.LLAMACLOUD:
            case ModelProviderName.NANOGPT:
            case ModelProviderName.HYPERBOLIC:
            case ModelProviderName.TOGETHER:
            case ModelProviderName.AKASH_CHAT_API: {
                elizaLogger.debug("Initializing OpenAI model.");
                const openai = createOpenAI({
                    apiKey,
                    baseURL: endpoint,
                    fetch: runtime.fetch,
                });

                const { text: openaiResponse } = await aiGenerateText({
                    model: openai.languageModel(model),
                    prompt: context,
                    system:
                        runtime.character.system ??
                        settings.SYSTEM_PROMPT ??
                        undefined,
                    tools: tools,
                    onStepFinish: onStepFinish,
                    maxSteps: maxSteps,
                    temperature: temperature,
                    maxTokens: max_response_length,
                    frequencyPenalty: frequency_penalty,
                    presencePenalty: presence_penalty,
                    experimental_telemetry: experimental_telemetry,
                });

                response = openaiResponse;
                console.log("Received response from OpenAI model.");
                break;
            }

            case ModelProviderName.ETERNALAI: {
                elizaLogger.debug("Initializing EternalAI model.");
                const openai = createOpenAI({
                    apiKey,
                    baseURL: endpoint,
                    fetch: async (url: string, options: any) => {
                        const fetching = await runtime.fetch(url, options);
                        if (
                            parseBooleanFromText(
                                runtime.getSetting("ETERNAL_AI_LOG_REQUEST")
                            )
                        ) {
                            elizaLogger.info(
                                "Request data: ",
                                JSON.stringify(options, null, 2)
                            );
                            const clonedResponse = fetching.clone();
                            clonedResponse.json().then((data) => {
                                elizaLogger.info(
                                    "Response data: ",
                                    JSON.stringify(data, null, 2)
                                );
                            });
                        }
                        return fetching;
                    },
                });

                const { text: openaiResponse } = await aiGenerateText({
                    model: openai.languageModel(model),
                    prompt: context,
                    system:
                        runtime.character.system ??
                        settings.SYSTEM_PROMPT ??
                        undefined,
                    temperature: temperature,
                    maxTokens: max_response_length,
                    frequencyPenalty: frequency_penalty,
                    presencePenalty: presence_penalty,
                });

                response = openaiResponse;
                elizaLogger.debug("Received response from EternalAI model.");
                break;
            }

            case ModelProviderName.GOOGLE: {
                const google = createGoogleGenerativeAI({
                    apiKey,
                    fetch: runtime.fetch,
                });

                const { text: googleResponse } = await aiGenerateText({
                    model: google(model),
                    prompt: context,
                    system:
                        runtime.character.system ??
                        settings.SYSTEM_PROMPT ??
                        undefined,
                    tools: tools,
                    onStepFinish: onStepFinish,
                    maxSteps: maxSteps,
                    temperature: temperature,
                    maxTokens: max_response_length,
                    frequencyPenalty: frequency_penalty,
                    presencePenalty: presence_penalty,
                    experimental_telemetry: experimental_telemetry,
                });

                response = googleResponse;
                elizaLogger.debug("Received response from Google model.");
                break;
            }

            case ModelProviderName.ANTHROPIC: {
                elizaLogger.debug("Initializing Anthropic model.");

                const anthropic = createAnthropic({
                    apiKey,
                    fetch: runtime.fetch,
                });

                const { text: anthropicResponse } = await aiGenerateText({
                    model: anthropic.languageModel(model),
                    prompt: context,
                    system:
                        runtime.character.system ??
                        settings.SYSTEM_PROMPT ??
                        undefined,
                    tools: tools,
                    onStepFinish: onStepFinish,
                    maxSteps: maxSteps,
                    temperature: temperature,
                    maxTokens: max_response_length,
                    frequencyPenalty: frequency_penalty,
                    presencePenalty: presence_penalty,
                    experimental_telemetry: experimental_telemetry,
                });

                response = anthropicResponse;
                elizaLogger.debug("Received response from Anthropic model.");
                break;
            }

            case ModelProviderName.CLAUDE_VERTEX: {
                elizaLogger.debug("Initializing Claude Vertex model.");

                const anthropic = createAnthropic({
                    apiKey,
                    fetch: runtime.fetch,
                });

                const { text: anthropicResponse } = await aiGenerateText({
                    model: anthropic.languageModel(model),
                    prompt: context,
                    system:
                        runtime.character.system ??
                        settings.SYSTEM_PROMPT ??
                        undefined,
                    tools: tools,
                    onStepFinish: onStepFinish,
                    maxSteps: maxSteps,
                    temperature: temperature,
                    maxTokens: max_response_length,
                    frequencyPenalty: frequency_penalty,
                    presencePenalty: presence_penalty,
                    experimental_telemetry: experimental_telemetry,
                });

                response = anthropicResponse;
                elizaLogger.debug(
                    "Received response from Claude Vertex model."
                );
                break;
            }

            case ModelProviderName.GROK: {
                elizaLogger.debug("Initializing Grok model.");
                const grok = createOpenAI({
                    apiKey,
                    baseURL: endpoint,
                    fetch: runtime.fetch,
                });

                const { text: grokResponse } = await aiGenerateText({
                    model: grok.languageModel(model, {
                        parallelToolCalls: false,
                    }),
                    prompt: context,
                    system:
                        runtime.character.system ??
                        settings.SYSTEM_PROMPT ??
                        undefined,
                    tools: tools,
                    onStepFinish: onStepFinish,
                    maxSteps: maxSteps,
                    temperature: temperature,
                    maxTokens: max_response_length,
                    frequencyPenalty: frequency_penalty,
                    presencePenalty: presence_penalty,
                    experimental_telemetry: experimental_telemetry,
                });

                response = grokResponse;
                elizaLogger.debug("Received response from Grok model.");
                break;
            }

            case ModelProviderName.GROQ: {
                const groq = createGroq({ apiKey, fetch: runtime.fetch });

                const { text: groqResponse } = await aiGenerateText({
                    model: groq.languageModel(model),
                    prompt: context,
                    temperature: temperature,
                    system:
                        runtime.character.system ??
                        settings.SYSTEM_PROMPT ??
                        undefined,
                    tools: tools,
                    onStepFinish: onStepFinish,
                    maxSteps: maxSteps,
                    maxTokens: max_response_length,
                    frequencyPenalty: frequency_penalty,
                    presencePenalty: presence_penalty,
                    experimental_telemetry: experimental_telemetry,
                });

                response = groqResponse;
                break;
            }

            case ModelProviderName.LLAMALOCAL: {
                elizaLogger.debug(
                    "Using local Llama model for text completion."
                );
                const textGenerationService =
                    runtime.getService<ITextGenerationService>(
                        ServiceType.TEXT_GENERATION
                    );

                if (!textGenerationService) {
                    throw new Error("Text generation service not found");
                }

                response = await textGenerationService.queueTextCompletion(
                    context,
                    temperature,
                    _stop,
                    frequency_penalty,
                    presence_penalty,
                    max_response_length
                );
                elizaLogger.debug("Received response from local Llama model.");
                break;
            }

            case ModelProviderName.REDPILL: {
                elizaLogger.debug("Initializing RedPill model.");
                const serverUrl = models[provider].endpoint;
                const openai = createOpenAI({
                    apiKey,
                    baseURL: serverUrl,
                    fetch: runtime.fetch,
                });

                const { text: redpillResponse } = await aiGenerateText({
                    model: openai.languageModel(model),
                    prompt: context,
                    temperature: temperature,
                    system:
                        runtime.character.system ??
                        settings.SYSTEM_PROMPT ??
                        undefined,
                    tools: tools,
                    onStepFinish: onStepFinish,
                    maxSteps: maxSteps,
                    maxTokens: max_response_length,
                    frequencyPenalty: frequency_penalty,
                    presencePenalty: presence_penalty,
                    experimental_telemetry: experimental_telemetry,
                });

                response = redpillResponse;
                elizaLogger.debug("Received response from redpill model.");
                break;
            }

            case ModelProviderName.OPENROUTER: {
                elizaLogger.debug("Initializing OpenRouter model.");
                const serverUrl = models[provider].endpoint;
                const openrouter = createOpenAI({
                    apiKey,
                    baseURL: serverUrl,
                    fetch: runtime.fetch,
                });

                const { text: openrouterResponse } = await aiGenerateText({
                    model: openrouter.languageModel(model),
                    prompt: context,
                    temperature: temperature,
                    system:
                        runtime.character.system ??
                        settings.SYSTEM_PROMPT ??
                        undefined,
                    tools: tools,
                    onStepFinish: onStepFinish,
                    maxSteps: maxSteps,
                    maxTokens: max_response_length,
                    frequencyPenalty: frequency_penalty,
                    presencePenalty: presence_penalty,
                    experimental_telemetry: experimental_telemetry,
                });

                response = openrouterResponse;
                elizaLogger.debug("Received response from OpenRouter model.");
                break;
            }

            case ModelProviderName.OLLAMA:
                {
                    elizaLogger.debug("Initializing Ollama model.");

                    const ollamaProvider = createOllama({
                        baseURL: models[provider].endpoint + "/api",
                        fetch: runtime.fetch,
                    });
                    const ollama = ollamaProvider(model);

                    elizaLogger.debug("****** MODEL\n", model);

                    const { text: ollamaResponse } = await aiGenerateText({
                        model: ollama,
                        prompt: context,
                        tools: tools,
                        onStepFinish: onStepFinish,
                        temperature: temperature,
                        maxSteps: maxSteps,
                        maxTokens: max_response_length,
                        frequencyPenalty: frequency_penalty,
                        presencePenalty: presence_penalty,
                        experimental_telemetry: experimental_telemetry,
                    });

                    response = ollamaResponse;
                }
                elizaLogger.debug("Received response from Ollama model.");
                break;

            case ModelProviderName.HEURIST: {
                elizaLogger.debug("Initializing Heurist model.");
                const heurist = createOpenAI({
                    apiKey: apiKey,
                    baseURL: endpoint,
                    fetch: runtime.fetch,
                });

                const { text: heuristResponse } = await aiGenerateText({
                    model: heurist.languageModel(model),
                    prompt: context,
                    system:
                        customSystemPrompt ??
                        runtime.character.system ??
                        settings.SYSTEM_PROMPT ??
                        undefined,
                    tools: tools,
                    onStepFinish: onStepFinish,
                    temperature: temperature,
                    maxTokens: max_response_length,
                    maxSteps: maxSteps,
                    frequencyPenalty: frequency_penalty,
                    presencePenalty: presence_penalty,
                    experimental_telemetry: experimental_telemetry,
                });

                response = heuristResponse;
                elizaLogger.debug("Received response from Heurist model.");
                break;
            }
            case ModelProviderName.GAIANET: {
                elizaLogger.debug("Initializing GAIANET model.");

                var baseURL = models[provider].endpoint;
                if (!baseURL) {
                    switch (modelClass) {
                        case ModelClass.SMALL:
                            baseURL =
                                settings.SMALL_GAIANET_SERVER_URL ||
                                "https://llama3b.gaia.domains/v1";
                            break;
                        case ModelClass.MEDIUM:
                            baseURL =
                                settings.MEDIUM_GAIANET_SERVER_URL ||
                                "https://llama8b.gaia.domains/v1";
                            break;
                        case ModelClass.LARGE:
                            baseURL =
                                settings.LARGE_GAIANET_SERVER_URL ||
                                "https://qwen72b.gaia.domains/v1";
                            break;
                    }
                }

                elizaLogger.debug("Using GAIANET model with baseURL:", baseURL);

                const openai = createOpenAI({
                    apiKey,
                    baseURL: endpoint,
                    fetch: runtime.fetch,
                });

                const { text: openaiResponse } = await aiGenerateText({
                    model: openai.languageModel(model),
                    prompt: context,
                    system:
                        runtime.character.system ??
                        settings.SYSTEM_PROMPT ??
                        undefined,
                    tools: tools,
                    onStepFinish: onStepFinish,
                    maxSteps: maxSteps,
                    temperature: temperature,
                    maxTokens: max_response_length,
                    frequencyPenalty: frequency_penalty,
                    presencePenalty: presence_penalty,
                    experimental_telemetry: experimental_telemetry,
                });

                response = openaiResponse;
                elizaLogger.debug("Received response from GAIANET model.");
                break;
            }

            case ModelProviderName.GALADRIEL: {
                elizaLogger.debug("Initializing Galadriel model.");
                const galadriel = createOpenAI({
                    apiKey: apiKey,
                    baseURL: endpoint,
                    fetch: runtime.fetch,
                });

                const { text: galadrielResponse } = await aiGenerateText({
                    model: galadriel.languageModel(model),
                    prompt: context,
                    system:
                        runtime.character.system ??
                        settings.SYSTEM_PROMPT ??
                        undefined,
                    tools: tools,
                    onStepFinish: onStepFinish,
                    maxSteps: maxSteps,
                    temperature: temperature,
                    maxTokens: max_response_length,
                    frequencyPenalty: frequency_penalty,
                    presencePenalty: presence_penalty,
                    experimental_telemetry: experimental_telemetry,
                });

                response = galadrielResponse;
                elizaLogger.debug("Received response from Galadriel model.");
                break;
            }

            case ModelProviderName.VENICE: {
                elizaLogger.debug("Initializing Venice model.");
                const venice = createOpenAI({
                    apiKey: apiKey,
                    baseURL: endpoint,
                });

                const { text: veniceResponse } = await aiGenerateText({
                    model: venice.languageModel(model),
                    prompt: context,
                    system:
                        runtime.character.system ??
                        settings.SYSTEM_PROMPT ??
                        undefined,
                    tools: tools,
                    onStepFinish: onStepFinish,
                    temperature: temperature,
                    maxSteps: maxSteps,
                    maxTokens: max_response_length,
                });

                response = veniceResponse;
                elizaLogger.debug("Received response from Venice model.");
                break;
            }

            default: {
                const errorMessage = `Unsupported provider: ${provider}`;
                elizaLogger.error(errorMessage);
                throw new Error(errorMessage);
            }
        }

        return response;
    } catch (error) {
        elizaLogger.error("Error in generateText:", error);
        throw error;
    }
}

/**
 * Sends a message to the model to determine if it should respond to the given context.
 * @param opts - The options for the generateText request
 * @param opts.context The context to evaluate for response
 * @param opts.stop A list of strings to stop the generateText at
 * @param opts.model The model to use for generateText
 * @param opts.frequency_penalty The frequency penalty to apply (0.0 to 2.0)
 * @param opts.presence_penalty The presence penalty to apply (0.0 to 2.0)
 * @param opts.temperature The temperature to control randomness (0.0 to 2.0)
 * @param opts.serverUrl The URL of the API server
 * @param opts.max_context_length Maximum allowed context length in tokens
 * @param opts.max_response_length Maximum allowed response length in tokens
 * @returns Promise resolving to "RESPOND", "IGNORE", "STOP" or null
 */
export async function generateShouldRespond({
    runtime,
    context,
    modelClass,
}: {
    runtime: IAgentRuntime;
    context: string;
    modelClass: string;
}): Promise<"RESPOND" | "IGNORE" | "STOP" | null> {
    let retryDelay = 1000;
    while (true) {
        try {
            elizaLogger.debug(
                "Attempting to generate text with context:",
                context
            );
            const response = await generateText({
                runtime,
                context,
                modelClass,
            });

            elizaLogger.debug("Received response from generateText:", response);
            const parsedResponse = parseShouldRespondFromText(response.trim());
            if (parsedResponse) {
                elizaLogger.debug("Parsed response:", parsedResponse);
                return parsedResponse;
            } else {
                elizaLogger.debug("generateShouldRespond no response");
            }
        } catch (error) {
            elizaLogger.error("Error in generateShouldRespond:", error);
            if (
                error instanceof TypeError &&
                error.message.includes("queueTextCompletion")
            ) {
                elizaLogger.error(
                    "TypeError: Cannot read properties of null (reading 'queueTextCompletion')"
                );
            }
        }

        elizaLogger.log(`Retrying in ${retryDelay}ms...`);
        await new Promise((resolve) => setTimeout(resolve, retryDelay));
        retryDelay *= 2;
    }
}

/**
 * Splits content into chunks of specified size with optional overlapping bleed sections
 * @param content - The text content to split into chunks
 * @param chunkSize - The maximum size of each chunk in tokens
 * @param bleed - Number of characters to overlap between chunks (default: 100)
 * @returns Promise resolving to array of text chunks with bleed sections
 */
export async function splitChunks(
    content: string,
    chunkSize: number = 512,
    bleed: number = 20
): Promise<string[]> {
    const textSplitter = new RecursiveCharacterTextSplitter({
        chunkSize: Number(chunkSize),
        chunkOverlap: Number(bleed),
    });

    return textSplitter.splitText(content);
}

/**
 * Sends a message to the model and parses the response as a boolean value
 * @param opts - The options for the generateText request
 * @param opts.context The context to evaluate for the boolean response
 * @param opts.stop A list of strings to stop the generateText at
 * @param opts.model The model to use for generateText
 * @param opts.frequency_penalty The frequency penalty to apply (0.0 to 2.0)
 * @param opts.presence_penalty The presence penalty to apply (0.0 to 2.0)
 * @param opts.temperature The temperature to control randomness (0.0 to 2.0)
 * @param opts.serverUrl The URL of the API server
 * @param opts.token The API token for authentication
 * @param opts.max_context_length Maximum allowed context length in tokens
 * @param opts.max_response_length Maximum allowed response length in tokens
 * @returns Promise resolving to a boolean value parsed from the model's response
 */
export async function generateTrueOrFalse({
    runtime,
    context = "",
    modelClass,
}: {
    runtime: IAgentRuntime;
    context: string;
    modelClass: string;
}): Promise<boolean> {
    let retryDelay = 1000;

    const stop = Array.from(
        new Set([
            ...(models[runtime.modelProvider].settings.stop || []),
            ["\n"],
        ])
    ) as string[];

    while (true) {
        try {
            const response = await generateText({
                stop,
                runtime,
                context,
                modelClass,
            });

            const parsedResponse = parseBooleanFromText(response.trim());
            if (parsedResponse !== null) {
                return parsedResponse;
            }
        } catch (error) {
            elizaLogger.error("Error in generateTrueOrFalse:", error);
        }

        await new Promise((resolve) => setTimeout(resolve, retryDelay));
        retryDelay *= 2;
    }
}

/**
 * Send a message to the model and parse the response as a string array
 * @param opts - The options for the generateText request
 * @param opts.context The context/prompt to send to the model
 * @param opts.stop Array of strings that will stop the model's generation if encountered
 * @param opts.model The language model to use
 * @param opts.frequency_penalty The frequency penalty to apply (0.0 to 2.0)
 * @param opts.presence_penalty The presence penalty to apply (0.0 to 2.0)
 * @param opts.temperature The temperature to control randomness (0.0 to 2.0)
 * @param opts.serverUrl The URL of the API server
 * @param opts.token The API token for authentication
 * @param opts.max_context_length Maximum allowed context length in tokens
 * @param opts.max_response_length Maximum allowed response length in tokens
 * @returns Promise resolving to an array of strings parsed from the model's response
 */
export async function generateTextArray({
    runtime,
    context,
    modelClass,
}: {
    runtime: IAgentRuntime;
    context: string;
    modelClass: string;
}): Promise<string[]> {
    if (!context) {
        elizaLogger.error("generateTextArray context is empty");
        return [];
    }
    let retryDelay = 1000;

    while (true) {
        try {
            const response = await generateText({
                runtime,
                context,
                modelClass,
            });

            const parsedResponse = parseJsonArrayFromText(response);
            if (parsedResponse) {
                return parsedResponse;
            }
        } catch (error) {
            elizaLogger.error("Error in generateTextArray:", error);
        }

        await new Promise((resolve) => setTimeout(resolve, retryDelay));
        retryDelay *= 2;
    }
}

export async function generateObjectDeprecated({
    runtime,
    context,
    modelClass,
}: {
    runtime: IAgentRuntime;
    context: string;
    modelClass: string;
}): Promise<any> {
    if (!context) {
        elizaLogger.error("generateObjectDeprecated context is empty");
        return null;
    }
    let retryDelay = 1000;

    while (true) {
        try {
            // this is slightly different than generateObjectArray, in that we parse object, not object array
            const response = await generateText({
                runtime,
                context,
                modelClass,
            });
            const parsedResponse = parseJSONObjectFromText(response);
            if (parsedResponse) {
                return parsedResponse;
            }
        } catch (error) {
            elizaLogger.error("Error in generateObject:", error);
        }

        await new Promise((resolve) => setTimeout(resolve, retryDelay));
        retryDelay *= 2;
    }
}

export async function generateObjectArray({
    runtime,
    context,
    modelClass,
}: {
    runtime: IAgentRuntime;
    context: string;
    modelClass: string;
}): Promise<any[]> {
    if (!context) {
        elizaLogger.error("generateObjectArray context is empty");
        return [];
    }
    let retryDelay = 1000;

    while (true) {
        try {
            const response = await generateText({
                runtime,
                context,
                modelClass,
            });

            const parsedResponse = parseJsonArrayFromText(response);
            if (parsedResponse) {
                return parsedResponse;
            }
        } catch (error) {
            elizaLogger.error("Error in generateTextArray:", error);
        }

        await new Promise((resolve) => setTimeout(resolve, retryDelay));
        retryDelay *= 2;
    }
}

/**
 * Send a message to the model for generateText.
 * @param opts - The options for the generateText request.
 * @param opts.context The context of the message to be completed.
 * @param opts.stop A list of strings to stop the generateText at.
 * @param opts.model The model to use for generateText.
 * @param opts.frequency_penalty The frequency penalty to apply to the generateText.
 * @param opts.presence_penalty The presence penalty to apply to the generateText.
 * @param opts.temperature The temperature to apply to the generateText.
 * @param opts.max_context_length The maximum length of the context to apply to the generateText.
 * @returns The completed message.
 */
export async function generateMessageResponse({
    runtime,
    context,
    modelClass,
}: {
    runtime: IAgentRuntime;
    context: string;
    modelClass: string;
}): Promise<Content> {
    const provider = runtime.modelProvider;
    const max_context_length = models[provider].settings.maxInputTokens;

    context = await trimTokens(context, max_context_length, runtime);
    let retryLength = 1000; // exponential backoff
    while (true) {
        try {
            elizaLogger.log("Generating message response..");

            const response = await generateText({
                runtime,
                context,
                modelClass,
            });

            // try parsing the response as JSON, if null then try again
            const parsedContent = parseJSONObjectFromText(response) as Content;
            if (!parsedContent) {
                elizaLogger.debug("parsedContent is null, retrying");
                continue;
            }

            return parsedContent;
        } catch (error) {
            elizaLogger.error("ERROR:", error);
            // wait for 2 seconds
            retryLength *= 2;
            await new Promise((resolve) => setTimeout(resolve, retryLength));
            elizaLogger.debug("Retrying...");
        }
    }
}

export const generateImage = async (
    data: {
        prompt: string;
        width: number;
        height: number;
        count?: number;
        negativePrompt?: string;
        numIterations?: number;
        guidanceScale?: number;
        seed?: number;
        modelId?: string;
        jobId?: string;
        stylePreset?: string;
        hideWatermark?: boolean;
    },
    runtime: IAgentRuntime
): Promise<{
    success: boolean;
    data?: string[];
    error?: any;
}> => {
    const model = getModel(runtime.imageModelProvider, ModelClass.IMAGE);
    const modelSettings = models[runtime.imageModelProvider].imageSettings;

    elizaLogger.info("Generating image with options:", {
        imageModelProvider: model,
    });

    const apiKey =
        runtime.imageModelProvider === runtime.modelProvider
            ? runtime.token
            : (() => {
                  // First try to match the specific provider
                  switch (runtime.imageModelProvider) {
                      case ModelProviderName.HEURIST:
                          return runtime.getSetting("HEURIST_API_KEY");
                      case ModelProviderName.TOGETHER:
                          return runtime.getSetting("TOGETHER_API_KEY");
                      case ModelProviderName.FAL:
                          return runtime.getSetting("FAL_API_KEY");
                      case ModelProviderName.OPENAI:
                          return runtime.getSetting("OPENAI_API_KEY");
                      case ModelProviderName.VENICE:
                          return runtime.getSetting("VENICE_API_KEY");
                      case ModelProviderName.LIVEPEER:
                          return runtime.getSetting("LIVEPEER_GATEWAY_URL");
                      default:
                          // If no specific match, try the fallback chain
                          return (
                              runtime.getSetting("HEURIST_API_KEY") ??
                              runtime.getSetting("TOGETHER_API_KEY") ??
                              runtime.getSetting("FAL_API_KEY") ??
                              runtime.getSetting("OPENAI_API_KEY") ??
                              runtime.getSetting("VENICE_API_KEY") ??
                              runtime.getSetting("LIVEPEER_GATEWAY_URL")
                          );
                  }
              })();
    try {
        if (runtime.imageModelProvider === ModelProviderName.HEURIST) {
            const response = await fetch(
                "http://sequencer.heurist.xyz/submit_job",
                {
                    method: "POST",
                    headers: {
                        Authorization: `Bearer ${apiKey}`,
                        "Content-Type": "application/json",
                    },
                    body: JSON.stringify({
                        job_id: data.jobId || crypto.randomUUID(),
                        model_input: {
                            SD: {
                                prompt: data.prompt,
                                neg_prompt: data.negativePrompt,
                                num_iterations: data.numIterations || 20,
                                width: data.width || 512,
                                height: data.height || 512,
                                guidance_scale: data.guidanceScale || 3,
                                seed: data.seed || -1,
                            },
                        },
                        model_id: data.modelId || "FLUX.1-dev",
                        deadline: 60,
                        priority: 1,
                    }),
                }
            );

            if (!response.ok) {
                throw new Error(
                    `Heurist image generation failed: ${response.statusText}`
                );
            }

            const imageURL = await response.json();
            return { success: true, data: [imageURL] };
        } else if (
            runtime.imageModelProvider === ModelProviderName.TOGETHER ||
            // for backwards compat
            runtime.imageModelProvider === ModelProviderName.LLAMACLOUD
        ) {
            const together = new Together({ apiKey: apiKey as string });
            const response = await together.images.create({
                model: "black-forest-labs/FLUX.1-schnell",
                prompt: data.prompt,
                width: data.width,
                height: data.height,
                steps: modelSettings?.steps ?? 4,
                n: data.count,
            });

            // Add type assertion to handle the response properly
            const togetherResponse =
                response as unknown as TogetherAIImageResponse;

            if (
                !togetherResponse.data ||
                !Array.isArray(togetherResponse.data)
            ) {
                throw new Error("Invalid response format from Together AI");
            }

            // Rest of the code remains the same...
            const base64s = await Promise.all(
                togetherResponse.data.map(async (image) => {
                    if (!image.url) {
                        elizaLogger.error("Missing URL in image data:", image);
                        throw new Error("Missing URL in Together AI response");
                    }

                    // Fetch the image from the URL
                    const imageResponse = await fetch(image.url);
                    if (!imageResponse.ok) {
                        throw new Error(
                            `Failed to fetch image: ${imageResponse.statusText}`
                        );
                    }

                    // Convert to blob and then to base64
                    const blob = await imageResponse.blob();
                    const arrayBuffer = await blob.arrayBuffer();
                    const base64 = Buffer.from(arrayBuffer).toString("base64");

                    // Return with proper MIME type
                    return `data:image/jpeg;base64,${base64}`;
                })
            );

            if (base64s.length === 0) {
                throw new Error("No images generated by Together AI");
            }

            elizaLogger.debug(`Generated ${base64s.length} images`);
            return { success: true, data: base64s };
        } else if (runtime.imageModelProvider === ModelProviderName.FAL) {
            fal.config({
                credentials: apiKey as string,
            });

            // Prepare the input parameters according to their schema
            const input = {
                prompt: data.prompt,
                image_size: "square" as const,
                num_inference_steps: modelSettings?.steps ?? 50,
                guidance_scale: data.guidanceScale || 3.5,
                num_images: data.count,
                enable_safety_checker:
                    runtime.getSetting("FAL_AI_ENABLE_SAFETY_CHECKER") ===
                    "true",
                safety_tolerance: Number(
                    runtime.getSetting("FAL_AI_SAFETY_TOLERANCE") || "2"
                ),
                output_format: "png" as const,
                seed: data.seed ?? 6252023,
                ...(runtime.getSetting("FAL_AI_LORA_PATH")
                    ? {
                          loras: [
                              {
                                  path: runtime.getSetting("FAL_AI_LORA_PATH"),
                                  scale: 1,
                              },
                          ],
                      }
                    : {}),
            };

            // Subscribe to the model
            const result = await fal.subscribe(model, {
                input,
                logs: true,
                onQueueUpdate: (update) => {
                    if (update.status === "IN_PROGRESS") {
                        elizaLogger.info(update.logs.map((log) => log.message));
                    }
                },
            });

            // Convert the returned image URLs to base64 to match existing functionality
            const base64Promises = result.data.images.map(async (image) => {
                const response = await fetch(image.url);
                const blob = await response.blob();
                const buffer = await blob.arrayBuffer();
                const base64 = Buffer.from(buffer).toString("base64");
                return `data:${image.content_type};base64,${base64}`;
            });

            const base64s = await Promise.all(base64Promises);
            return { success: true, data: base64s };
        } else if (runtime.imageModelProvider === ModelProviderName.VENICE) {
            const response = await fetch(
                "https://api.venice.ai/api/v1/image/generate",
                {
                    method: "POST",
                    headers: {
                        Authorization: `Bearer ${apiKey}`,
                        "Content-Type": "application/json",
                    },
                    body: JSON.stringify({
                        model: data.modelId || "fluently-xl",
                        prompt: data.prompt,
                        negative_prompt: data.negativePrompt,
                        width: data.width,
                        height: data.height,
                        steps: data.numIterations,
                        seed: data.seed,
                        style_preset: data.stylePreset,
                        hide_watermark: data.hideWatermark,
                    }),
                }
            );

            const result = await response.json();

            if (!result.images || !Array.isArray(result.images)) {
                throw new Error("Invalid response format from Venice AI");
            }

            const base64s = result.images.map((base64String) => {
                if (!base64String) {
                    throw new Error(
                        "Empty base64 string in Venice AI response"
                    );
                }
                return `data:image/png;base64,${base64String}`;
            });

            return { success: true, data: base64s };
        } else if (runtime.imageModelProvider === ModelProviderName.LIVEPEER) {
            if (!apiKey) {
                throw new Error("Livepeer Gateway is not defined");
            }
            try {
                const baseUrl = new URL(apiKey);
                if (!baseUrl.protocol.startsWith("http")) {
                    throw new Error("Invalid Livepeer Gateway URL protocol");
                }
                const response = await fetch(
                    `${baseUrl.toString()}text-to-image`,
                    {
                        method: "POST",
                        headers: {
                            "Content-Type": "application/json",
                        },
                        body: JSON.stringify({
                            model_id:
                                data.modelId || "ByteDance/SDXL-Lightning",
                            prompt: data.prompt,
                            width: data.width || 1024,
                            height: data.height || 1024,
                        }),
                    }
                );
                const result = await response.json();
                if (!result.images?.length) {
                    throw new Error("No images generated");
                }
                const base64Images = await Promise.all(
                    result.images.map(async (image) => {
                        console.log("imageUrl console log", image.url);
                        let imageUrl;
                        if (image.url.includes("http")) {
                            imageUrl = image.url;
                        } else {
                            imageUrl = `${apiKey}${image.url}`;
                        }
                        const imageResponse = await fetch(imageUrl);
                        if (!imageResponse.ok) {
                            throw new Error(
                                `Failed to fetch image: ${imageResponse.statusText}`
                            );
                        }
                        const blob = await imageResponse.blob();
                        const arrayBuffer = await blob.arrayBuffer();
                        const base64 =
                            Buffer.from(arrayBuffer).toString("base64");
                        return `data:image/jpeg;base64,${base64}`;
                    })
                );
                return {
                    success: true,
                    data: base64Images,
                };
            } catch (error) {
                console.error(error);
                return { success: false, error: error };
            }
        } else {
            let targetSize = `${data.width}x${data.height}`;
            if (
                targetSize !== "1024x1024" &&
                targetSize !== "1792x1024" &&
                targetSize !== "1024x1792"
            ) {
                targetSize = "1024x1024";
            }
            const openaiApiKey = runtime.getSetting("OPENAI_API_KEY") as string;
            if (!openaiApiKey) {
                throw new Error("OPENAI_API_KEY is not set");
            }
            const openai = new OpenAI({
                apiKey: openaiApiKey as string,
            });
            const response = await openai.images.generate({
                model,
                prompt: data.prompt,
                size: targetSize as "1024x1024" | "1792x1024" | "1024x1792",
                n: data.count,
                response_format: "b64_json",
            });
            const base64s = response.data.map(
                (image) => `data:image/png;base64,${image.b64_json}`
            );
            return { success: true, data: base64s };
        }
    } catch (error) {
        console.error(error);
        return { success: false, error: error };
    }
};

export const generateCaption = async (
    data: { imageUrl: string },
    runtime: IAgentRuntime
): Promise<{
    title: string;
    description: string;
}> => {
    const { imageUrl } = data;
    const imageDescriptionService =
        runtime.getService<IImageDescriptionService>(
            ServiceType.IMAGE_DESCRIPTION
        );

    if (!imageDescriptionService) {
        throw new Error("Image description service not found");
    }

    const resp = await imageDescriptionService.describeImage(imageUrl);
    return {
        title: resp.title.trim(),
        description: resp.description.trim(),
    };
};

export const generateWebSearch = async (
    query: string,
    runtime: IAgentRuntime
): Promise<SearchResponse> => {
    try {
        const apiKey = runtime.getSetting("TAVILY_API_KEY") as string;
        if (!apiKey) {
            throw new Error("TAVILY_API_KEY is not set");
        }
        const tvly = tavily({ apiKey });
        const response = await tvly.search(query, {
            includeAnswer: true,
            maxResults: 3, // 5 (default)
            topic: "general", // "general"(default) "news"
            searchDepth: "basic", // "basic"(default) "advanced"
            includeImages: false, // false (default) true
        });
        return response;
    } catch (error) {
        elizaLogger.error("Error:", error);
    }
};
/**
 * Configuration options for generating objects with a model.
 */
export interface GenerationOptions {
    runtime: IAgentRuntime;
    context: string;
    modelClass: ModelClass;
    schema?: ZodSchema;
    schemaName?: string;
    schemaDescription?: string;
    stop?: string[];
    mode?: "auto" | "json" | "tool";
    experimental_providerMetadata?: Record<string, unknown>;
    verifiableInference?: boolean;
    verifiableInferenceAdapter?: IVerifiableInferenceAdapter;
    verifiableInferenceOptions?: VerifiableInferenceOptions;
}

/**
 * Base settings for model generation.
 */
interface ModelSettings {
    prompt: string;
    temperature: number;
    maxTokens: number;
    frequencyPenalty: number;
    presencePenalty: number;
    stop?: string[];
    experimental_telemetry?: TelemetrySettings;
}

/**
 * Generates structured objects from a prompt using specified AI models and configuration options.
 *
 * @param {GenerationOptions} options - Configuration options for generating objects.
 * @returns {Promise<any[]>} - A promise that resolves to an array of generated objects.
 * @throws {Error} - Throws an error if the provider is unsupported or if generation fails.
 */
export const generateObject = async ({
    runtime,
    context,
    modelClass,
    schema,
    schemaName,
    schemaDescription,
    stop,
    mode = "json",
    verifiableInference = false,
    verifiableInferenceAdapter,
    verifiableInferenceOptions,
}: GenerationOptions): Promise<GenerateObjectResult<unknown>> => {
    if (!context) {
        const errorMessage = "generateObject context is empty";
        console.error(errorMessage);
        throw new Error(errorMessage);
    }

    const provider = runtime.modelProvider;
    const model = models[provider].model[modelClass];
    const temperature = models[provider].settings.temperature;
    const frequency_penalty = models[provider].settings.frequency_penalty;
    const presence_penalty = models[provider].settings.presence_penalty;
    const max_context_length = models[provider].settings.maxInputTokens;
    const max_response_length = models[provider].settings.maxOutputTokens;
    const experimental_telemetry =
        models[provider].settings.experimental_telemetry;
    const apiKey = runtime.token;

    try {
        context = await trimTokens(context, max_context_length, runtime);

        const modelOptions: ModelSettings = {
            prompt: context,
            temperature,
            maxTokens: max_response_length,
            frequencyPenalty: frequency_penalty,
            presencePenalty: presence_penalty,
            stop: stop || models[provider].settings.stop,
            experimental_telemetry: experimental_telemetry,
        };

        const response = await handleProvider({
            provider,
            model,
            apiKey,
            schema,
            schemaName,
            schemaDescription,
            mode,
            modelOptions,
            runtime,
            context,
            modelClass,
            verifiableInference,
            verifiableInferenceAdapter,
            verifiableInferenceOptions,
        });

        return response;
    } catch (error) {
        console.error("Error in generateObject:", error);
        throw error;
    }
};

/**
 * Interface for provider-specific generation options.
 */
interface ProviderOptions {
    runtime: IAgentRuntime;
    provider: ModelProviderName;
    model: any;
    apiKey: string;
    schema?: ZodSchema;
    schemaName?: string;
    schemaDescription?: string;
    mode?: "auto" | "json" | "tool";
    experimental_providerMetadata?: Record<string, unknown>;
    modelOptions: ModelSettings;
    modelClass: string;
    context: string;
    verifiableInference?: boolean;
    verifiableInferenceAdapter?: IVerifiableInferenceAdapter;
    verifiableInferenceOptions?: VerifiableInferenceOptions;
}

/**
 * Handles AI generation based on the specified provider.
 *
 * @param {ProviderOptions} options - Configuration options specific to the provider.
 * @returns {Promise<any[]>} - A promise that resolves to an array of generated objects.
 */
export async function handleProvider(
    options: ProviderOptions
): Promise<GenerateObjectResult<unknown>> {
    const {
        provider,
        runtime,
        context,
        modelClass,
        verifiableInference,
        verifiableInferenceAdapter,
        verifiableInferenceOptions,
    } = options;
    switch (provider) {
        case ModelProviderName.OPENAI:
        case ModelProviderName.ETERNALAI:
        case ModelProviderName.ALI_BAILIAN:
        case ModelProviderName.VOLENGINE:
        case ModelProviderName.LLAMACLOUD:
        case ModelProviderName.TOGETHER:
        case ModelProviderName.NANOGPT:
        case ModelProviderName.AKASH_CHAT_API:
            return await handleOpenAI(options);
        case ModelProviderName.ANTHROPIC:
        case ModelProviderName.CLAUDE_VERTEX:
            return await handleAnthropic(options);
        case ModelProviderName.GROK:
            return await handleGrok(options);
        case ModelProviderName.GROQ:
            return await handleGroq(options);
        case ModelProviderName.LLAMALOCAL:
            return await generateObjectDeprecated({
                runtime,
                context,
                modelClass,
            });
        case ModelProviderName.GOOGLE:
            return await handleGoogle(options);
        case ModelProviderName.REDPILL:
            return await handleRedPill(options);
        case ModelProviderName.OPENROUTER:
            return await handleOpenRouter(options);
        case ModelProviderName.OLLAMA:
            return await handleOllama(options);
        default: {
            const errorMessage = `Unsupported provider: ${provider}`;
            elizaLogger.error(errorMessage);
            throw new Error(errorMessage);
        }
    }
}
/**
 * Handles object generation for OpenAI.
 *
 * @param {ProviderOptions} options - Options specific to OpenAI.
 * @returns {Promise<GenerateObjectResult<unknown>>} - A promise that resolves to generated objects.
 */
async function handleOpenAI({
    model,
    apiKey,
    schema,
    schemaName,
    schemaDescription,
    mode = "json",
    modelOptions,
}: ProviderOptions): Promise<GenerateObjectResult<unknown>> {
    const baseURL = models.openai.endpoint || undefined;
    const openai = createOpenAI({ apiKey, baseURL });
    return await aiGenerateObject({
        model: openai.languageModel(model),
        schema,
        schemaName,
        schemaDescription,
        mode: "json",
        ...modelOptions,
    });
}

/**
 * Handles object generation for Anthropic models.
 *
 * @param {ProviderOptions} options - Options specific to Anthropic.
 * @returns {Promise<GenerateObjectResult<unknown>>} - A promise that resolves to generated objects.
 */
async function handleAnthropic({
    model,
    apiKey,
    schema,
    schemaName,
    schemaDescription,
    mode = "json",
    modelOptions,
}: ProviderOptions): Promise<GenerateObjectResult<unknown>> {
    const anthropic = createAnthropic({ apiKey });
    return await aiGenerateObject({
        model: anthropic.languageModel(model),
        schema,
        schemaName,
        schemaDescription,
        mode: "json",
        ...modelOptions,
    });
}

/**
 * Handles object generation for Grok models.
 *
 * @param {ProviderOptions} options - Options specific to Grok.
 * @returns {Promise<GenerateObjectResult<unknown>>} - A promise that resolves to generated objects.
 */
async function handleGrok({
    model,
    apiKey,
    schema,
    schemaName,
    schemaDescription,
    mode = "json",
    modelOptions,
}: ProviderOptions): Promise<GenerateObjectResult<unknown>> {
    const grok = createOpenAI({ apiKey, baseURL: models.grok.endpoint });
    return await aiGenerateObject({
        model: grok.languageModel(model, { parallelToolCalls: false }),
        schema,
        schemaName,
        schemaDescription,
        mode: "json",
        ...modelOptions,
    });
}

/**
 * Handles object generation for Groq models.
 *
 * @param {ProviderOptions} options - Options specific to Groq.
 * @returns {Promise<GenerateObjectResult<unknown>>} - A promise that resolves to generated objects.
 */
async function handleGroq({
    model,
    apiKey,
    schema,
    schemaName,
    schemaDescription,
    mode = "json",
    modelOptions,
}: ProviderOptions): Promise<GenerateObjectResult<unknown>> {
    const groq = createGroq({ apiKey });
    return await aiGenerateObject({
        model: groq.languageModel(model),
        schema,
        schemaName,
        schemaDescription,
        mode: "json",
        ...modelOptions,
    });
}

/**
 * Handles object generation for Google models.
 *
 * @param {ProviderOptions} options - Options specific to Google.
 * @returns {Promise<GenerateObjectResult<unknown>>} - A promise that resolves to generated objects.
 */
async function handleGoogle({
    model,
    apiKey: _apiKey,
    schema,
    schemaName,
    schemaDescription,
    mode = "json",
    modelOptions,
}: ProviderOptions): Promise<GenerateObjectResult<unknown>> {
    const google = createGoogleGenerativeAI();
    return await aiGenerateObject({
        model: google(model),
        schema,
        schemaName,
        schemaDescription,
        mode: "json",
        ...modelOptions,
    });
}

/**
 * Handles object generation for Redpill models.
 *
 * @param {ProviderOptions} options - Options specific to Redpill.
 * @returns {Promise<GenerateObjectResult<unknown>>} - A promise that resolves to generated objects.
 */
async function handleRedPill({
    model,
    apiKey,
    schema,
    schemaName,
    schemaDescription,
    mode = "json",
    modelOptions,
}: ProviderOptions): Promise<GenerateObjectResult<unknown>> {
    const redPill = createOpenAI({ apiKey, baseURL: models.redpill.endpoint });
    return await aiGenerateObject({
        model: redPill.languageModel(model),
        schema,
        schemaName,
        schemaDescription,
        mode: "json",
        ...modelOptions,
    });
}

/**
 * Handles object generation for OpenRouter models.
 *
 * @param {ProviderOptions} options - Options specific to OpenRouter.
 * @returns {Promise<GenerateObjectResult<unknown>>} - A promise that resolves to generated objects.
 */
async function handleOpenRouter({
    model,
    apiKey,
    schema,
    schemaName,
    schemaDescription,
    mode = "json",
    modelOptions,
}: ProviderOptions): Promise<GenerateObjectResult<unknown>> {
    const openRouter = createOpenAI({
        apiKey,
        baseURL: models.openrouter.endpoint,
    });
    return await aiGenerateObject({
        model: openRouter.languageModel(model),
        schema,
        schemaName,
        schemaDescription,
        mode: "json",
        ...modelOptions,
    });
}

/**
 * Handles object generation for Ollama models.
 *
 * @param {ProviderOptions} options - Options specific to Ollama.
 * @returns {Promise<GenerateObjectResult<unknown>>} - A promise that resolves to generated objects.
 */
async function handleOllama({
    model,
    schema,
    schemaName,
    schemaDescription,
    mode = "json",
    modelOptions,
    provider,
}: ProviderOptions): Promise<GenerateObjectResult<unknown>> {
    const ollamaProvider = createOllama({
        baseURL: models[provider].endpoint + "/api",
    });
    const ollama = ollamaProvider(model);
    return await aiGenerateObject({
        model: ollama,
        schema,
        schemaName,
        schemaDescription,
        mode: "json",
        ...modelOptions,
    });
}

// Add type definition for Together AI response
interface TogetherAIImageResponse {
    data: Array<{
        url: string;
        content_type?: string;
        image_type?: string;
    }>;
}

export async function generateTweetActions({
    runtime,
    context,
    modelClass,
}: {
    runtime: IAgentRuntime;
    context: string;
    modelClass: string;
}): Promise<ActionResponse | null> {
    let retryDelay = 1000;
    while (true) {
        try {
            const response = await generateText({
                runtime,
                context,
                modelClass,
            });
            console.debug(
                "Received response from generateText for tweet actions:",
                response
            );
            const { actions } = parseActionResponseFromText(response.trim());
            if (actions) {
                console.debug("Parsed tweet actions:", actions);
                return actions;
            } else {
                elizaLogger.debug("generateTweetActions no valid response");
            }
        } catch (error) {
            elizaLogger.error("Error in generateTweetActions:", error);
            if (
                error instanceof TypeError &&
                error.message.includes("queueTextCompletion")
            ) {
                elizaLogger.error(
                    "TypeError: Cannot read properties of null (reading 'queueTextCompletion')"
                );
            }
        }
        elizaLogger.log(`Retrying in ${retryDelay}ms...`);
        await new Promise((resolve) => setTimeout(resolve, retryDelay));
        retryDelay *= 2;
    }
}<|MERGE_RESOLUTION|>--- conflicted
+++ resolved
@@ -37,15 +37,12 @@
     ServiceType,
     SearchResponse,
     ActionResponse,
-<<<<<<< HEAD
     IVerifiableInferenceAdapter,
     VerifiableInferenceOptions,
     VerifiableInferenceResult,
     VerifiableInferenceProvider,
-=======
     TelemetrySettings,
     TokenizerType,
->>>>>>> cb5de7a6
 } from "./types.ts";
 import { fal } from "@fal-ai/client";
 import { tavily } from "@tavily/core";
