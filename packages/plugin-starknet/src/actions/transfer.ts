// TODO: Implement this for Starknet.
// It should just transfer tokens from the agent's wallet to the recipient.

import {
    type Action,
    ActionExample,
    composeContext,
    Content,
    elizaLogger,
    generateObject,
    HandlerCallback,
    IAgentRuntime,
    Memory,
    ModelClass,
    State,
} from "@ai16z/eliza";
<<<<<<< HEAD
import { getStarknetAccount } from "../utils";
=======
import { getStarknetAccount, isTransferContent } from "../utils";
>>>>>>> 0355ab63
import { ERC20Token } from "../utils/ERC20Token";
import { validateStarknetConfig } from "../enviroment";

export interface TransferContent extends Content {
    tokenAddress: string;
    recipient: string;
    amount: string | number;
}

export function isTransferContent(
    content: TransferContent
): content is TransferContent {
    // Validate types
    const validTypes =
        typeof content.tokenAddress === "string" &&
        typeof content.recipient === "string" &&
        (typeof content.amount === "string" ||
            typeof content.amount === "number");
    if (!validTypes) {
        return false;
    }

    // Validate addresses (must be 32-bytes long with 0x prefix)
    const validAddresses =
        content.tokenAddress.startsWith("0x") &&
        content.tokenAddress.length === 66 &&
        content.recipient.startsWith("0x") &&
        content.recipient.length === 66;

    return validAddresses;
}

const transferTemplate = `Respond with a JSON markdown block containing only the extracted values. Use null for any values that cannot be determined.

For the amount to send, use a value from 1 - 100. Determine this based on your judgement of the recipient.

these are known addresses, if you get asked about them, use these:
- BTC/btc: 0x03fe2b97c1fd336e750087d68b9b867997fd64a2661ff3ca5a7c771641e8e7ac
- ETH/eth: 0x049d36570d4e46f48e99674bd3fcc84644ddd6b96f7c741b1562b82f9e004dc7
- STRK/strk: 0x04718f5a0fc34cc1af16a1cdee98ffb20c31f5cd61d6ab07201858f4287c938d
- LORDS/lords: 0x0124aeb495b947201f5fac96fd1138e326ad86195b98df6dec9009158a533b49

Example response:
\`\`\`json
{
    "tokenAddress": "0x49d36570d4e46f48e99674bd3fcc84644ddd6b96f7c741b1562b82f9e004dc7",
    "recipient": "0x1234567890ABCDEF1234567890ABCDEF1234567890ABCDEF1234567890ABCDEF",
    "amount": "0.001"
}
\`\`\`

{{recentMessages}}

Given the recent messages, extract the following information about the requested token transfer:
- Token contract address
- Recipient wallet address


Respond with a JSON markdown block containing only the extracted values.`;

export default {
    name: "SEND_TOKEN",
    similes: [
        "TRANSFER_TOKEN_ON_STARKNET",
        "TRANSFER_TOKENS_ON_STARKNET",
        "SEND_TOKENS_ON_STARKNET",
        "SEND_ETH_ON_STARKNET",
        "PAY_ON_STARKNET",
    ],
    validate: async (runtime: IAgentRuntime, _message: Memory) => {
        await validateStarknetConfig(runtime);
        return true;
    },
    description:
        "MUST use this action if the user requests send a token or transfer a token, the request might be varied, but it will always be a token transfer. If the user requests a transfer of lords, use this action.",
    handler: async (
        runtime: IAgentRuntime,
        message: Memory,
        state: State,
        _options: { [key: string]: unknown },
        callback?: HandlerCallback
    ): Promise<boolean> => {
        elizaLogger.log("Starting SEND_TOKEN handler...");

        // Initialize or update state
        if (!state) {
            state = (await runtime.composeState(message)) as State;
        } else {
            state = await runtime.updateRecentMessageState(state);
        }

        // Compose transfer context
        const transferContext = composeContext({
            state,
            template: transferTemplate,
        });

        // Generate transfer content
        const content = await generateObject({
            runtime,
            context: transferContext,
            modelClass: ModelClass.MEDIUM,
        });

        elizaLogger.debug("Transfer content:", content);

        // Validate transfer content
        if (!isTransferContent(content)) {
            elizaLogger.error("Invalid content for TRANSFER_TOKEN action.");
            if (callback) {
                callback({
                    text: "Not enough information to transfer tokens. Please respond with token address, recipient, and amount.",
                    content: { error: "Invalid transfer content" },
                });
            }
            return false;
        }

        try {
            const account = getStarknetAccount(runtime);
            const erc20Token = new ERC20Token(content.tokenAddress, account);
            const decimals = await erc20Token.decimals();
            // Convert decimal amount to integer before converting to BigInt
            const amountInteger = Math.floor(
                Number(content.amount) * Math.pow(10, Number(decimals))
            );
            const amountWei = BigInt(amountInteger.toString());
            const transferCall = erc20Token.transferCall(
                content.recipient,
                amountWei
            );

            elizaLogger.success(
                "Transferring",
                amountWei,
                "of",
                content.tokenAddress,
                "to",
                content.recipient
            );

            const tx = await account.execute(transferCall);

            elizaLogger.success(
                "Transfer completed successfully! tx: " + tx.transaction_hash
            );
            if (callback) {
                callback({
                    text:
                        "Transfer completed successfully! tx: " +
                        tx.transaction_hash,
                    content: {},
                });
            }

            return true;
        } catch (error) {
            elizaLogger.error("Error during token transfer:", error);
            if (callback) {
                callback({
                    text: `Error transferring tokens: ${error.message}`,
                    content: { error: error.message },
                });
            }
            return false;
        }
    },

    examples: [
        [
            {
                user: "{{user1}}",
                content: {
                    text: "Send 10 ETH to 0x049d36570d4e46f48e99674bd3fcc84644ddd6b96f7c741b1562b82f9e004dc7",
                },
            },
            {
                user: "{{agent}}",
                content: {
                    text: "I'll transfer 10 ETH to that address right away. Let me process that for you.",
                },
            },
        ],
        [
            {
                user: "{{user1}}",
                content: {
                    text: "Can you transfer 50 LORDS tokens to 0x0124aeb495b947201f5fac96fd1138e326ad86195b98df6dec9009158a533b49?",
                },
            },
            {
                user: "{{agent}}",
                content: {
                    text: "Executing transfer of 50 LORDS tokens to the specified address. One moment please.",
                },
            },
        ],
        [
            {
                user: "{{user1}}",
                content: {
                    text: "Please send 0.5 BTC to 0x03fe2b97c1fd336e750087d68b9b867997fd64a2661ff3ca5a7c771641e8e7ac",
                },
            },
            {
                user: "{{agent}}",
                content: {
                    text: "Got it, initiating transfer of 0.5 BTC to the provided address. I'll confirm once it's complete.",
                },
            },
        ],
    ] as ActionExample[][],
} as Action;<|MERGE_RESOLUTION|>--- conflicted
+++ resolved
@@ -14,11 +14,7 @@
     ModelClass,
     State,
 } from "@ai16z/eliza";
-<<<<<<< HEAD
 import { getStarknetAccount } from "../utils";
-=======
-import { getStarknetAccount, isTransferContent } from "../utils";
->>>>>>> 0355ab63
 import { ERC20Token } from "../utils/ERC20Token";
 import { validateStarknetConfig } from "../enviroment";
 
