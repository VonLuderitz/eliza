--- conflicted
+++ resolved
@@ -56,8 +56,6 @@
     character?: string;
     characters?: string;
 } {
-    console.log("parsing arguments")
-    console.log("process.argv", process.argv)
     try {
         return yargs(process.argv.slice(3))
             .option("character", {
@@ -91,10 +89,8 @@
         ?.split(",")
         .map((filePath) => filePath.trim());
     const loadedCharacters = [];
-    console.log("****characterPaths", characterPaths)
 
     if (characterPaths?.length > 0) {
-        console.log("has characters")
         for (const characterPath of characterPaths) {
             let content = null;
             let resolvedPath = "";
@@ -120,7 +116,6 @@
                 content = tryLoadFile(tryPath);
                 if (content !== null) {
                     resolvedPath = tryPath;
-                    console.log("resolvedPath", resolvedPath)
                     break;
                 }
             }
@@ -137,7 +132,6 @@
             try {
                 const character = JSON.parse(content);
                 validateCharacterConfig(character);
-                console.log("character is", character)
 
                 // Handle plugins
                 if (character.plugins) {
@@ -230,17 +224,15 @@
                 character.settings?.secrets?.GROQ_API_KEY ||
                 settings.GROQ_API_KEY
             );
-<<<<<<< HEAD
         case ModelProviderName.GALADRIEL:
             return (
                 character.settings?.secrets?.GALADRIEL_API_KEY ||
                 settings.GALADRIEL_API_KEY
-=======
+            );
         case ModelProviderName.FAL:
             return (
                 character.settings?.secrets?.FAL_API_KEY ||
                 settings.FAL_API_KEY
->>>>>>> 9c1e6c7c
             );
     }
 }
@@ -423,7 +415,6 @@
     const args = parseArguments();
 
     let charactersArg = args.characters || args.character;
-    console.log("charactersArg is", charactersArg)
 
     let characters = [defaultCharacter];
 
@@ -485,7 +476,7 @@
         );
 
         const data = await response.json();
-        data.forEach((message) => console.log(`${"Agent"}: ${message.text}`));
+        data.forEach((message) => elizaLogger.log(`${"Agent"}: ${message.text}`));
     } catch (error) {
         console.error("Error fetching response:", error);
     }
