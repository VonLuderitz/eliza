import { PGLiteDatabaseAdapter } from "@elizaos/adapter-pglite";
import { PostgresDatabaseAdapter } from "@elizaos/adapter-postgres";
import { RedisClient } from "@elizaos/adapter-redis";
import { SqliteDatabaseAdapter } from "@elizaos/adapter-sqlite";
import { SupabaseDatabaseAdapter } from "@elizaos/adapter-supabase";
import { AutoClientInterface } from "@elizaos/client-auto";
import { DiscordClientInterface } from "@elizaos/client-discord";
import { FarcasterAgentClient } from "@elizaos/client-farcaster";
import { InstagramClientInterface } from "@elizaos/client-instagram";
import { LensAgentClient } from "@elizaos/client-lens";
import { SlackClientInterface } from "@elizaos/client-slack";
import { TelegramClientInterface } from "@elizaos/client-telegram";
import { TwitterClientInterface } from "@elizaos/client-twitter";
// import { ReclaimAdapter } from "@elizaos/plugin-reclaim";
import { PrimusAdapter } from "@elizaos/plugin-primus";

import {
    AgentRuntime,
    CacheManager,
    CacheStore,
    Character,
    Client,
    Clients,
    DbCacheAdapter,
    defaultCharacter,
    elizaLogger,
    FsCacheAdapter,
    IAgentRuntime,
    ICacheManager,
    IDatabaseAdapter,
    IDatabaseCacheAdapter,
    ModelProviderName,
    settings,
    stringToUuid,
    validateCharacterConfig,
} from "@elizaos/core";
import { zgPlugin } from "@elizaos/plugin-0g";

import { bootstrapPlugin } from "@elizaos/plugin-bootstrap";
import createGoatPlugin from "@elizaos/plugin-goat";
// import { intifacePlugin } from "@elizaos/plugin-intiface";
import { ThreeDGenerationPlugin } from "@elizaos/plugin-3d-generation";
import { abstractPlugin } from "@elizaos/plugin-abstract";
import { alloraPlugin } from "@elizaos/plugin-allora";
import { aptosPlugin } from "@elizaos/plugin-aptos";
import { artheraPlugin } from "@elizaos/plugin-arthera";
import { autonomePlugin } from "@elizaos/plugin-autonome";
import { availPlugin } from "@elizaos/plugin-avail";
import { avalanchePlugin } from "@elizaos/plugin-avalanche";
import { binancePlugin } from "@elizaos/plugin-binance";
import {
    advancedTradePlugin,
    coinbaseCommercePlugin,
    coinbaseMassPaymentsPlugin,
    tokenContractPlugin,
    tradePlugin,
    webhookPlugin,
} from "@elizaos/plugin-coinbase";
import { coingeckoPlugin } from "@elizaos/plugin-coingecko";
import { coinmarketcapPlugin } from "@elizaos/plugin-coinmarketcap";
import { confluxPlugin } from "@elizaos/plugin-conflux";
import { createCosmosPlugin } from "@elizaos/plugin-cosmos";
import { cronosZkEVMPlugin } from "@elizaos/plugin-cronoszkevm";
import { echoChambersPlugin } from "@elizaos/plugin-echochambers";
import { evmPlugin } from "@elizaos/plugin-evm";
import { flowPlugin } from "@elizaos/plugin-flow";
import { fuelPlugin } from "@elizaos/plugin-fuel";
import { genLayerPlugin } from "@elizaos/plugin-genlayer";
import { imageGenerationPlugin } from "@elizaos/plugin-image-generation";
import { lensPlugin } from "@elizaos/plugin-lensNetwork";
import { multiversxPlugin } from "@elizaos/plugin-multiversx";
import { nearPlugin } from "@elizaos/plugin-near";
import { nftGenerationPlugin } from "@elizaos/plugin-nft-generation";
import { createNodePlugin } from "@elizaos/plugin-node";
import { obsidianPlugin } from "@elizaos/plugin-obsidian";
import { sgxPlugin } from "@elizaos/plugin-sgx";
import { solanaPlugin } from "@elizaos/plugin-solana";
import { solanaAgentkitPlguin } from "@elizaos/plugin-solana-agentkit";
import { storyPlugin } from "@elizaos/plugin-story";
import { suiPlugin } from "@elizaos/plugin-sui";
import { TEEMode, teePlugin } from "@elizaos/plugin-tee";
import { teeLogPlugin } from "@elizaos/plugin-tee-log";
import { teeMarlinPlugin } from "@elizaos/plugin-tee-marlin";
import { tonPlugin } from "@elizaos/plugin-ton";
import { webSearchPlugin } from "@elizaos/plugin-web-search";

import { giphyPlugin } from "@elizaos/plugin-giphy";
import { hyperliquidPlugin } from "@elizaos/plugin-hyperliquid";
import { letzAIPlugin } from "@elizaos/plugin-letzai";
import { thirdwebPlugin } from "@elizaos/plugin-thirdweb";
import { zksyncEraPlugin } from "@elizaos/plugin-zksync-era";

import { akashPlugin } from "@elizaos/plugin-akash";
import createNFTCollectionsPlugin from "@elizaos/plugin-nft-collections";
import { OpacityAdapter } from "@elizaos/plugin-opacity";
import { openWeatherPlugin } from "@elizaos/plugin-open-weather";
import { quaiPlugin } from "@elizaos/plugin-quai";
import { stargazePlugin } from "@elizaos/plugin-stargaze";
import Database from "better-sqlite3";
import fs from "fs";
import net from "net";
import path from "path";
import { fileURLToPath } from "url";
import yargs from "yargs";
<<<<<<< HEAD
=======
import { verifiableLogPlugin } from "@elizaos/plugin-tee-verifiable-log";
import createNFTCollectionsPlugin from "@elizaos/plugin-nft-collections";
>>>>>>> a11dd5a0

const __filename = fileURLToPath(import.meta.url); // get the resolved path to the file
const __dirname = path.dirname(__filename); // get the name of the directory

export const wait = (minTime: number = 1000, maxTime: number = 3000) => {
    const waitTime =
        Math.floor(Math.random() * (maxTime - minTime + 1)) + minTime;
    return new Promise((resolve) => setTimeout(resolve, waitTime));
};

const logFetch = async (url: string, options: any) => {
    elizaLogger.debug(`Fetching ${url}`);
    // Disabled to avoid disclosure of sensitive information such as API keys
    // elizaLogger.debug(JSON.stringify(options, null, 2));
    return fetch(url, options);
};

export function parseArguments(): {
    character?: string;
    characters?: string;
} {
    try {
        return yargs(process.argv.slice(3))
            .option("character", {
                type: "string",
                description: "Path to the character JSON file",
            })
            .option("characters", {
                type: "string",
                description:
                    "Comma separated list of paths to character JSON files",
            })
            .parseSync();
    } catch (error) {
        elizaLogger.error("Error parsing arguments:", error);
        return {};
    }
}

function tryLoadFile(filePath: string): string | null {
    try {
        return fs.readFileSync(filePath, "utf8");
    } catch (e) {
        return null;
    }
}
function mergeCharacters(base: Character, child: Character): Character {
    const mergeObjects = (baseObj: any, childObj: any) => {
        const result: any = {};
        const keys = new Set([
            ...Object.keys(baseObj || {}),
            ...Object.keys(childObj || {}),
        ]);
        keys.forEach((key) => {
            if (
                typeof baseObj[key] === "object" &&
                typeof childObj[key] === "object" &&
                !Array.isArray(baseObj[key]) &&
                !Array.isArray(childObj[key])
            ) {
                result[key] = mergeObjects(baseObj[key], childObj[key]);
            } else if (
                Array.isArray(baseObj[key]) ||
                Array.isArray(childObj[key])
            ) {
                result[key] = [
                    ...(baseObj[key] || []),
                    ...(childObj[key] || []),
                ];
            } else {
                result[key] =
                    childObj[key] !== undefined ? childObj[key] : baseObj[key];
            }
        });
        return result;
    };
    return mergeObjects(base, child);
}
async function loadCharacter(filePath: string): Promise<Character> {
    const content = tryLoadFile(filePath);
    if (!content) {
        throw new Error(`Character file not found: ${filePath}`);
    }
    let character = JSON.parse(content);
    validateCharacterConfig(character);

    // .id isn't really valid
    const characterId = character.id || character.name;
    const characterPrefix = `CHARACTER.${characterId.toUpperCase().replace(/ /g, "_")}.`;
    const characterSettings = Object.entries(process.env)
        .filter(([key]) => key.startsWith(characterPrefix))
        .reduce((settings, [key, value]) => {
            const settingKey = key.slice(characterPrefix.length);
            return { ...settings, [settingKey]: value };
        }, {});
    if (Object.keys(characterSettings).length > 0) {
        character.settings = character.settings || {};
        character.settings.secrets = {
            ...characterSettings,
            ...character.settings.secrets,
        };
    }
    // Handle plugins
    character.plugins = await handlePluginImporting(character.plugins);
    if (character.extends) {
        elizaLogger.info(
            `Merging  ${character.name} character with parent characters`
        );
        for (const extendPath of character.extends) {
            const baseCharacter = await loadCharacter(
                path.resolve(path.dirname(filePath), extendPath)
            );
            character = mergeCharacters(baseCharacter, character);
            elizaLogger.info(
                `Merged ${character.name} with ${baseCharacter.name}`
            );
        }
    }
    return character;
}

export async function loadCharacters(
    charactersArg: string
): Promise<Character[]> {
    let characterPaths = charactersArg
        ?.split(",")
        .map((filePath) => filePath.trim());
    const loadedCharacters: Character[] = [];

    if (characterPaths?.length > 0) {
        for (const characterPath of characterPaths) {
            let content: string | null = null;
            let resolvedPath = "";

            // Try different path resolutions in order
            const pathsToTry = [
                characterPath, // exact path as specified
                path.resolve(process.cwd(), characterPath), // relative to cwd
                path.resolve(process.cwd(), "agent", characterPath), // Add this
                path.resolve(__dirname, characterPath), // relative to current script
                path.resolve(
                    __dirname,
                    "characters",
                    path.basename(characterPath)
                ), // relative to agent/characters
                path.resolve(
                    __dirname,
                    "../characters",
                    path.basename(characterPath)
                ), // relative to characters dir from agent
                path.resolve(
                    __dirname,
                    "../../characters",
                    path.basename(characterPath)
                ), // relative to project root characters dir
            ];

            elizaLogger.info(
                "Trying paths:",
                pathsToTry.map((p) => ({
                    path: p,
                    exists: fs.existsSync(p),
                }))
            );

            for (const tryPath of pathsToTry) {
                content = tryLoadFile(tryPath);
                if (content !== null) {
                    resolvedPath = tryPath;
                    break;
                }
            }

            if (content === null) {
                elizaLogger.error(
                    `Error loading character from ${characterPath}: File not found in any of the expected locations`
                );
                elizaLogger.error("Tried the following paths:");
                pathsToTry.forEach((p) => elizaLogger.error(` - ${p}`));
                process.exit(1);
            }

            try {
                const character: Character = await loadCharacter(resolvedPath);

                loadedCharacters.push(character);
                elizaLogger.info(
                    `Successfully loaded character from: ${resolvedPath}`
                );
            } catch (e) {
                elizaLogger.error(
                    `Error parsing character from ${resolvedPath}: ${e}`
                );
                process.exit(1);
            }
        }
    }

    if (loadedCharacters.length === 0) {
        elizaLogger.info("No characters found, using default character");
        loadedCharacters.push(defaultCharacter);
    }

    return loadedCharacters;
}

async function handlePluginImporting(plugins: string[]) {
    if (plugins.length > 0) {
        elizaLogger.info("Plugins are: ", plugins);
        const importedPlugins = await Promise.all(
            plugins.map(async (plugin) => {
                try {
                    const importedPlugin = await import(plugin);
                    const functionName =
                        plugin
                            .replace("@elizaos/plugin-", "")
                            .replace(/-./g, (x) => x[1].toUpperCase()) +
                        "Plugin"; // Assumes plugin function is camelCased with Plugin suffix
                    return (
                        importedPlugin.default || importedPlugin[functionName]
                    );
                } catch (importError) {
                    elizaLogger.error(
                        `Failed to import plugin: ${plugin}`,
                        importError
                    );
                    return []; // Return null for failed imports
                }
            })
        );
        return importedPlugins;
    } else {
        return [];
    }
}

export function getTokenForProvider(
    provider: ModelProviderName,
    character: Character
): string | undefined {
    switch (provider) {
        // no key needed for llama_local or gaianet
        case ModelProviderName.LLAMALOCAL:
            return "";
        case ModelProviderName.OLLAMA:
            return "";
        case ModelProviderName.GAIANET:
            return "";
        case ModelProviderName.OPENAI:
            return (
                character.settings?.secrets?.OPENAI_API_KEY ||
                settings.OPENAI_API_KEY
            );
        case ModelProviderName.ETERNALAI:
            return (
                character.settings?.secrets?.ETERNALAI_API_KEY ||
                settings.ETERNALAI_API_KEY
            );
        case ModelProviderName.NINETEEN_AI:
            return (
                character.settings?.secrets?.NINETEEN_AI_API_KEY ||
                settings.NINETEEN_AI_API_KEY
            );
        case ModelProviderName.LLAMACLOUD:
        case ModelProviderName.TOGETHER:
            return (
                character.settings?.secrets?.LLAMACLOUD_API_KEY ||
                settings.LLAMACLOUD_API_KEY ||
                character.settings?.secrets?.TOGETHER_API_KEY ||
                settings.TOGETHER_API_KEY ||
                character.settings?.secrets?.OPENAI_API_KEY ||
                settings.OPENAI_API_KEY
            );
        case ModelProviderName.CLAUDE_VERTEX:
        case ModelProviderName.ANTHROPIC:
            return (
                character.settings?.secrets?.ANTHROPIC_API_KEY ||
                character.settings?.secrets?.CLAUDE_API_KEY ||
                settings.ANTHROPIC_API_KEY ||
                settings.CLAUDE_API_KEY
            );
        case ModelProviderName.REDPILL:
            return (
                character.settings?.secrets?.REDPILL_API_KEY ||
                settings.REDPILL_API_KEY
            );
        case ModelProviderName.OPENROUTER:
            return (
                character.settings?.secrets?.OPENROUTER ||
                settings.OPENROUTER_API_KEY
            );
        case ModelProviderName.GROK:
            return (
                character.settings?.secrets?.GROK_API_KEY ||
                settings.GROK_API_KEY
            );
        case ModelProviderName.HEURIST:
            return (
                character.settings?.secrets?.HEURIST_API_KEY ||
                settings.HEURIST_API_KEY
            );
        case ModelProviderName.GROQ:
            return (
                character.settings?.secrets?.GROQ_API_KEY ||
                settings.GROQ_API_KEY
            );
        case ModelProviderName.GALADRIEL:
            return (
                character.settings?.secrets?.GALADRIEL_API_KEY ||
                settings.GALADRIEL_API_KEY
            );
        case ModelProviderName.FAL:
            return (
                character.settings?.secrets?.FAL_API_KEY || settings.FAL_API_KEY
            );
        case ModelProviderName.ALI_BAILIAN:
            return (
                character.settings?.secrets?.ALI_BAILIAN_API_KEY ||
                settings.ALI_BAILIAN_API_KEY
            );
        case ModelProviderName.VOLENGINE:
            return (
                character.settings?.secrets?.VOLENGINE_API_KEY ||
                settings.VOLENGINE_API_KEY
            );
        case ModelProviderName.NANOGPT:
            return (
                character.settings?.secrets?.NANOGPT_API_KEY ||
                settings.NANOGPT_API_KEY
            );
        case ModelProviderName.HYPERBOLIC:
            return (
                character.settings?.secrets?.HYPERBOLIC_API_KEY ||
                settings.HYPERBOLIC_API_KEY
            );
        case ModelProviderName.VENICE:
            return (
                character.settings?.secrets?.VENICE_API_KEY ||
                settings.VENICE_API_KEY
            );
        case ModelProviderName.AKASH_CHAT_API:
            return (
                character.settings?.secrets?.AKASH_CHAT_API_KEY ||
                settings.AKASH_CHAT_API_KEY
            );
        case ModelProviderName.GOOGLE:
            return (
                character.settings?.secrets?.GOOGLE_GENERATIVE_AI_API_KEY ||
                settings.GOOGLE_GENERATIVE_AI_API_KEY
            );
        case ModelProviderName.MISTRAL:
            return (
                character.settings?.secrets?.MISTRAL_API_KEY ||
                settings.MISTRAL_API_KEY
            );
        case ModelProviderName.LETZAI:
            return (
                character.settings?.secrets?.LETZAI_API_KEY ||
                settings.LETZAI_API_KEY
            );
        case ModelProviderName.INFERA:
            return (
                character.settings?.secrets?.INFERA_API_KEY ||
                settings.INFERA_API_KEY
            );
        case ModelProviderName.DEEPSEEK:
            return (
                character.settings?.secrets?.DEEPSEEK_API_KEY ||
                settings.DEEPSEEK_API_KEY
            );
        default:
            const errorMessage = `Failed to get token - unsupported model provider: ${provider}`;
            elizaLogger.error(errorMessage);
            throw new Error(errorMessage);
    }
}

function initializeDatabase(dataDir: string) {
    if (process.env.SUPABASE_URL && process.env.SUPABASE_ANON_KEY) {
        elizaLogger.info("Initializing Supabase connection...");
        const db = new SupabaseDatabaseAdapter(
            process.env.SUPABASE_URL,
            process.env.SUPABASE_ANON_KEY
        );

        // Test the connection
        db.init()
            .then(() => {
                elizaLogger.success(
                    "Successfully connected to Supabase database"
                );
            })
            .catch((error) => {
                elizaLogger.error("Failed to connect to Supabase:", error);
            });

        return db;
    } else if (process.env.POSTGRES_URL) {
        elizaLogger.info("Initializing PostgreSQL connection...");
        const db = new PostgresDatabaseAdapter({
            connectionString: process.env.POSTGRES_URL,
            parseInputs: true,
        });

        // Test the connection
        db.init()
            .then(() => {
                elizaLogger.success(
                    "Successfully connected to PostgreSQL database"
                );
            })
            .catch((error) => {
                elizaLogger.error("Failed to connect to PostgreSQL:", error);
            });

        return db;
    } else if (process.env.PGLITE_DATA_DIR) {
        elizaLogger.info("Initializing PgLite adapter...");
        // `dataDir: memory://` for in memory pg
        const db = new PGLiteDatabaseAdapter({
            dataDir: process.env.PGLITE_DATA_DIR,
        });
        return db;
    } else {
        const filePath =
            process.env.SQLITE_FILE ?? path.resolve(dataDir, "db.sqlite");
        elizaLogger.info(`Initializing SQLite database at ${filePath}...`);
        const db = new SqliteDatabaseAdapter(new Database(filePath));

        // Test the connection
        db.init()
            .then(() => {
                elizaLogger.success(
                    "Successfully connected to SQLite database"
                );
            })
            .catch((error) => {
                elizaLogger.error("Failed to connect to SQLite:", error);
            });

        return db;
    }
}

// also adds plugins from character file into the runtime
export async function initializeClients(
    character: Character,
    runtime: IAgentRuntime
) {
    // each client can only register once
    // and if we want two we can explicitly support it
    const clients: Record<string, any> = {};
    const clientTypes: string[] =
        character.clients?.map((str) => str.toLowerCase()) || [];
    elizaLogger.log("initializeClients", clientTypes, "for", character.name);

    // Start Auto Client if "auto" detected as a configured client
    if (clientTypes.includes(Clients.AUTO)) {
        const autoClient = await AutoClientInterface.start(runtime);
        if (autoClient) clients.auto = autoClient;
    }

    if (clientTypes.includes(Clients.DISCORD)) {
        const discordClient = await DiscordClientInterface.start(runtime);
        if (discordClient) clients.discord = discordClient;
    }

    if (clientTypes.includes(Clients.TELEGRAM)) {
        const telegramClient = await TelegramClientInterface.start(runtime);
        if (telegramClient) clients.telegram = telegramClient;
    }

    if (clientTypes.includes(Clients.TWITTER)) {
        const twitterClient = await TwitterClientInterface.start(runtime);
        if (twitterClient) {
            clients.twitter = twitterClient;
        }
    }

    if (clientTypes.includes(Clients.INSTAGRAM)) {
        const instagramClient = await InstagramClientInterface.start(runtime);
        if (instagramClient) {
            clients.instagram = instagramClient;
        }
    }

    if (clientTypes.includes(Clients.FARCASTER)) {
        // why is this one different :(
        const farcasterClient = new FarcasterAgentClient(runtime);
        if (farcasterClient) {
            farcasterClient.start();
            clients.farcaster = farcasterClient;
        }
    }
    if (clientTypes.includes("lens")) {
        const lensClient = new LensAgentClient(runtime);
        lensClient.start();
        clients.lens = lensClient;
    }

    elizaLogger.log("client keys", Object.keys(clients));

    // TODO: Add Slack client to the list
    // Initialize clients as an object

    if (clientTypes.includes("slack")) {
        const slackClient = await SlackClientInterface.start(runtime);
        if (slackClient) clients.slack = slackClient; // Use object property instead of push
    }

    function determineClientType(client: Client): string {
        // Check if client has a direct type identifier
        if ("type" in client) {
            return (client as any).type;
        }

        // Check constructor name
        const constructorName = client.constructor?.name;
        if (constructorName && !constructorName.includes("Object")) {
            return constructorName.toLowerCase().replace("client", "");
        }

        // Fallback: Generate a unique identifier
        return `client_${Date.now()}`;
    }

    if (character.plugins?.length > 0) {
        for (const plugin of character.plugins) {
            if (plugin.clients) {
                for (const client of plugin.clients) {
                    const startedClient = await client.start(runtime);
                    const clientType = determineClientType(client);
                    elizaLogger.debug(
                        `Initializing client of type: ${clientType}`
                    );
                    clients[clientType] = startedClient;
                }
            }
        }
    }

    return clients;
}

function getSecret(character: Character, secret: string) {
    return character.settings?.secrets?.[secret] || process.env[secret];
}

let nodePlugin: any | undefined;

export async function createAgent(
    character: Character,
    db: IDatabaseAdapter,
    cache: ICacheManager,
    token: string
): Promise<AgentRuntime> {
    elizaLogger.log(`Creating runtime for character ${character.name}`);

    nodePlugin ??= createNodePlugin();

    const teeMode = getSecret(character, "TEE_MODE") || "OFF";
    const walletSecretSalt = getSecret(character, "WALLET_SECRET_SALT");

    // Validate TEE configuration
    if (teeMode !== TEEMode.OFF && !walletSecretSalt) {
        elizaLogger.error(
            "WALLET_SECRET_SALT required when TEE_MODE is enabled"
        );
        throw new Error("Invalid TEE configuration");
    }

    let goatPlugin: any | undefined;

    if (getSecret(character, "EVM_PRIVATE_KEY")) {
        goatPlugin = await createGoatPlugin((secret) =>
            getSecret(character, secret)
        );
    }

    // Initialize Reclaim adapter if environment variables are present
    // let verifiableInferenceAdapter;
    // if (
    //     process.env.RECLAIM_APP_ID &&
    //     process.env.RECLAIM_APP_SECRET &&
    //     process.env.VERIFIABLE_INFERENCE_ENABLED === "true"
    // ) {
    //     verifiableInferenceAdapter = new ReclaimAdapter({
    //         appId: process.env.RECLAIM_APP_ID,
    //         appSecret: process.env.RECLAIM_APP_SECRET,
    //         modelProvider: character.modelProvider,
    //         token,
    //     });
    //     elizaLogger.log("Verifiable inference adapter initialized");
    // }
    // Initialize Opacity adapter if environment variables are present
    let verifiableInferenceAdapter;
    if (
        process.env.OPACITY_TEAM_ID &&
        process.env.OPACITY_CLOUDFLARE_NAME &&
        process.env.OPACITY_PROVER_URL &&
        process.env.VERIFIABLE_INFERENCE_ENABLED === "true"
    ) {
        verifiableInferenceAdapter = new OpacityAdapter({
            teamId: process.env.OPACITY_TEAM_ID,
            teamName: process.env.OPACITY_CLOUDFLARE_NAME,
            opacityProverUrl: process.env.OPACITY_PROVER_URL,
            modelProvider: character.modelProvider,
            token: token,
        });
        elizaLogger.log("Verifiable inference adapter initialized");
        elizaLogger.log("teamId", process.env.OPACITY_TEAM_ID);
        elizaLogger.log("teamName", process.env.OPACITY_CLOUDFLARE_NAME);
        elizaLogger.log("opacityProverUrl", process.env.OPACITY_PROVER_URL);
        elizaLogger.log("modelProvider", character.modelProvider);
        elizaLogger.log("token", token);
    }
    if (
        process.env.PRIMUS_APP_ID &&
        process.env.PRIMUS_APP_SECRET &&
        process.env.VERIFIABLE_INFERENCE_ENABLED === "true"
    ) {
        verifiableInferenceAdapter = new PrimusAdapter({
            appId: process.env.PRIMUS_APP_ID,
            appSecret: process.env.PRIMUS_APP_SECRET,
            attMode: "proxytls",
            modelProvider: character.modelProvider,
            token,
        });
        elizaLogger.log("Verifiable inference primus adapter initialized");
    }

    return new AgentRuntime({
        databaseAdapter: db,
        token,
        modelProvider: character.modelProvider,
        evaluators: [],
        character,
        // character.plugins are handled when clients are added
        plugins: [
            bootstrapPlugin,
            getSecret(character, "CONFLUX_CORE_PRIVATE_KEY")
                ? confluxPlugin
                : null,
            nodePlugin,
            getSecret(character, "TAVILY_API_KEY") ? webSearchPlugin : null,
            getSecret(character, "SOLANA_PUBLIC_KEY") ||
            (getSecret(character, "WALLET_PUBLIC_KEY") &&
                !getSecret(character, "WALLET_PUBLIC_KEY")?.startsWith("0x"))
                ? solanaPlugin
                : null,
            getSecret(character, "SOLANA_PRIVATE_KEY")
                ? solanaAgentkitPlguin
                : null,
            getSecret(character, "AUTONOME_JWT_TOKEN") ? autonomePlugin : null,
            (getSecret(character, "NEAR_ADDRESS") ||
                getSecret(character, "NEAR_WALLET_PUBLIC_KEY")) &&
            getSecret(character, "NEAR_WALLET_SECRET_KEY")
                ? nearPlugin
                : null,
            getSecret(character, "EVM_PUBLIC_KEY") ||
            (getSecret(character, "WALLET_PUBLIC_KEY") &&
                getSecret(character, "WALLET_PUBLIC_KEY")?.startsWith("0x"))
                ? evmPlugin
                : null,
            getSecret(character, "COSMOS_RECOVERY_PHRASE") &&
                getSecret(character, "COSMOS_AVAILABLE_CHAINS") &&
                createCosmosPlugin(),
            (getSecret(character, "SOLANA_PUBLIC_KEY") ||
                (getSecret(character, "WALLET_PUBLIC_KEY") &&
                    !getSecret(character, "WALLET_PUBLIC_KEY")?.startsWith(
                        "0x"
                    ))) &&
            getSecret(character, "SOLANA_ADMIN_PUBLIC_KEY") &&
            getSecret(character, "SOLANA_PRIVATE_KEY") &&
            getSecret(character, "SOLANA_ADMIN_PRIVATE_KEY")
                ? nftGenerationPlugin
                : null,
            getSecret(character, "ZEROG_PRIVATE_KEY") ? zgPlugin : null,
            getSecret(character, "COINMARKETCAP_API_KEY")
                ? coinmarketcapPlugin
                : null,
            getSecret(character, "COINBASE_COMMERCE_KEY")
                ? coinbaseCommercePlugin
                : null,
            getSecret(character, "FAL_API_KEY") ||
            getSecret(character, "OPENAI_API_KEY") ||
            getSecret(character, "VENICE_API_KEY") ||
            getSecret(character, "NINETEEN_AI_API_KEY") ||
            getSecret(character, "HEURIST_API_KEY") ||
            getSecret(character, "LIVEPEER_GATEWAY_URL")
                ? imageGenerationPlugin
                : null,
            getSecret(character, "FAL_API_KEY") ? ThreeDGenerationPlugin : null,
            ...(getSecret(character, "COINBASE_API_KEY") &&
            getSecret(character, "COINBASE_PRIVATE_KEY")
                ? [
                      coinbaseMassPaymentsPlugin,
                      tradePlugin,
                      tokenContractPlugin,
                      advancedTradePlugin,
                  ]
                : []),
            ...(teeMode !== TEEMode.OFF && walletSecretSalt ? [teePlugin] : []),
            (teeMode !== TEEMode.OFF && walletSecretSalt &&getSecret(character,"VLOG")
                ? verifiableLogPlugin
                : null),
            getSecret(character, "SGX") ? sgxPlugin : null,
            getSecret(character, "ENABLE_TEE_LOG") &&
            ((teeMode !== TEEMode.OFF && walletSecretSalt) ||
                getSecret(character, "SGX"))
                ? teeLogPlugin
                : null,
            getSecret(character, "COINBASE_API_KEY") &&
            getSecret(character, "COINBASE_PRIVATE_KEY") &&
            getSecret(character, "COINBASE_NOTIFICATION_URI")
                ? webhookPlugin
                : null,
            goatPlugin,
            getSecret(character, "COINGECKO_API_KEY") ||
            getSecret(character, "COINGECKO_PRO_API_KEY")
                ? coingeckoPlugin
                : null,
            getSecret(character, "EVM_PROVIDER_URL") ? goatPlugin : null,
            getSecret(character, "ABSTRACT_PRIVATE_KEY")
                ? abstractPlugin
                : null,
            getSecret(character, "BINANCE_API_KEY") &&
            getSecret(character, "BINANCE_SECRET_KEY")
                ? binancePlugin
                : null,
            getSecret(character, "FLOW_ADDRESS") &&
            getSecret(character, "FLOW_PRIVATE_KEY")
                ? flowPlugin
                : null,
            getSecret(character, "LENS_ADDRESS") &&
            getSecret(character, "LENS_PRIVATE_KEY")
                ? lensPlugin
                : null,
            getSecret(character, "APTOS_PRIVATE_KEY") ? aptosPlugin : null,
            getSecret(character, "MVX_PRIVATE_KEY") ? multiversxPlugin : null,
            getSecret(character, "ZKSYNC_PRIVATE_KEY") ? zksyncEraPlugin : null,
            getSecret(character, "CRONOSZKEVM_PRIVATE_KEY")
                ? cronosZkEVMPlugin
                : null,
            getSecret(character, "TEE_MARLIN") ? teeMarlinPlugin : null,
            getSecret(character, "TON_PRIVATE_KEY") ? tonPlugin : null,
            getSecret(character, "THIRDWEB_SECRET_KEY") ? thirdwebPlugin : null,
            getSecret(character, "SUI_PRIVATE_KEY") ? suiPlugin : null,
            getSecret(character, "STORY_PRIVATE_KEY") ? storyPlugin : null,
            getSecret(character, "FUEL_PRIVATE_KEY") ? fuelPlugin : null,
            getSecret(character, "AVALANCHE_PRIVATE_KEY")
                ? avalanchePlugin
                : null,
            getSecret(character, "ECHOCHAMBERS_API_URL") &&
            getSecret(character, "ECHOCHAMBERS_API_KEY")
                ? echoChambersPlugin
                : null,
            getSecret(character, "LETZAI_API_KEY") ? letzAIPlugin : null,
            getSecret(character, "STARGAZE_ENDPOINT") ? stargazePlugin : null,
            getSecret(character, "GIPHY_API_KEY") ? giphyPlugin : null,
            getSecret(character, "GENLAYER_PRIVATE_KEY")
                ? genLayerPlugin
                : null,
            getSecret(character, "AVAIL_SEED") &&
            getSecret(character, "AVAIL_APP_ID")
                ? availPlugin
                : null,
            getSecret(character, "OPEN_WEATHER_API_KEY")
                ? openWeatherPlugin
                : null,
            getSecret(character, "OBSIDIAN_API_TOKEN") ? obsidianPlugin : null,
            getSecret(character, "ARTHERA_PRIVATE_KEY")?.startsWith("0x")
                ? artheraPlugin
                : null,
            getSecret(character, "ALLORA_API_KEY") ? alloraPlugin : null,
            getSecret(character, "HYPERLIQUID_PRIVATE_KEY")
                ? hyperliquidPlugin
                : null,
            getSecret(character, "HYPERLIQUID_TESTNET")
                ? hyperliquidPlugin
                : null,
            getSecret(character, "AKASH_MNEMONIC") &&
            getSecret(character, "AKASH_WALLET_ADDRESS")
                ? akashPlugin
                : null,
            getSecret(character, "QUAI_PRIVATE_KEY") ? quaiPlugin : null,
            getSecret(character, "RESERVOIR_API_KEY")
                ? createNFTCollectionsPlugin()
                : null,
        ].filter(Boolean),
        providers: [],
        actions: [],
        services: [],
        managers: [],
        cacheManager: cache,
        fetch: logFetch,
        verifiableInferenceAdapter,
    });
}

function initializeFsCache(baseDir: string, character: Character) {
    if (!character?.id) {
        throw new Error(
            "initializeFsCache requires id to be set in character definition"
        );
    }
    const cacheDir = path.resolve(baseDir, character.id, "cache");

    const cache = new CacheManager(new FsCacheAdapter(cacheDir));
    return cache;
}

function initializeDbCache(character: Character, db: IDatabaseCacheAdapter) {
    if (!character?.id) {
        throw new Error(
            "initializeFsCache requires id to be set in character definition"
        );
    }
    const cache = new CacheManager(new DbCacheAdapter(db, character.id));
    return cache;
}

function initializeCache(
    cacheStore: string,
    character: Character,
    baseDir?: string,
    db?: IDatabaseCacheAdapter
) {
    switch (cacheStore) {
        case CacheStore.REDIS:
            if (process.env.REDIS_URL) {
                elizaLogger.info("Connecting to Redis...");
                const redisClient = new RedisClient(process.env.REDIS_URL);
                if (!character?.id) {
                    throw new Error(
                        "CacheStore.REDIS requires id to be set in character definition"
                    );
                }
                return new CacheManager(
                    new DbCacheAdapter(redisClient, character.id) // Using DbCacheAdapter since RedisClient also implements IDatabaseCacheAdapter
                );
            } else {
                throw new Error("REDIS_URL environment variable is not set.");
            }

        case CacheStore.DATABASE:
            if (db) {
                elizaLogger.info("Using Database Cache...");
                return initializeDbCache(character, db);
            } else {
                throw new Error(
                    "Database adapter is not provided for CacheStore.Database."
                );
            }

        case CacheStore.FILESYSTEM:
            elizaLogger.info("Using File System Cache...");
            if (!baseDir) {
                throw new Error(
                    "baseDir must be provided for CacheStore.FILESYSTEM."
                );
            }
            return initializeFsCache(baseDir, character);

        default:
            throw new Error(
                `Invalid cache store: ${cacheStore} or required configuration missing.`
            );
    }
}

async function startAgent(
    character: Character,
    directClient: DirectClient
): Promise<AgentRuntime> {
    let db: IDatabaseAdapter & IDatabaseCacheAdapter;
    try {
        character.id ??= stringToUuid(character.name);
        character.username ??= character.name;

        const token = getTokenForProvider(character.modelProvider, character);
        const dataDir = path.join(__dirname, "../data");

        if (!fs.existsSync(dataDir)) {
            fs.mkdirSync(dataDir, { recursive: true });
        }

        db = initializeDatabase(dataDir) as IDatabaseAdapter &
            IDatabaseCacheAdapter;

        await db.init();

        const cache = initializeCache(
            process.env.CACHE_STORE ?? CacheStore.DATABASE,
            character,
            "",
            db
        ); // "" should be replaced with dir for file system caching. THOUGHTS: might probably make this into an env
        const runtime: AgentRuntime = await createAgent(
            character,
            db,
            cache,
            token
        );

        // start services/plugins/process knowledge
        await runtime.initialize();

        // start assigned clients
        runtime.clients = await initializeClients(character, runtime);

        // add to container
        directClient.registerAgent(runtime);

        // report to console
        elizaLogger.debug(`Started ${character.name} as ${runtime.agentId}`);

        return runtime;
    } catch (error) {
        elizaLogger.error(
            `Error starting agent for character ${character.name}:`,
            error
        );
        elizaLogger.error(error);
        if (db) {
            await db.close();
        }
        throw error;
    }
}

const checkPortAvailable = (port: number): Promise<boolean> => {
    return new Promise((resolve) => {
        const server = net.createServer();

        server.once("error", (err: NodeJS.ErrnoException) => {
            if (err.code === "EADDRINUSE") {
                resolve(false);
            }
        });

        server.once("listening", () => {
            server.close();
            resolve(true);
        });

        server.listen(port);
    });
};

const startAgents = async () => {
    const directClient = new DirectClient();
    let serverPort = parseInt(settings.SERVER_PORT || "3000");
    const args = parseArguments();
    let charactersArg = args.characters || args.character;
    let characters = [defaultCharacter];

    if (charactersArg) {
        characters = await loadCharacters(charactersArg);
    }

    try {
        for (const character of characters) {
            await startAgent(character, directClient);
        }
    } catch (error) {
        elizaLogger.error("Error starting agents:", error);
    }

    // Find available port
    while (!(await checkPortAvailable(serverPort))) {
        elizaLogger.warn(
            `Port ${serverPort} is in use, trying ${serverPort + 1}`
        );
        serverPort++;
    }

    // upload some agent functionality into directClient
    directClient.startAgent = async (character) => {
        // Handle plugins
        character.plugins = await handlePluginImporting(character.plugins);

        // wrap it so we don't have to inject directClient later
        return startAgent(character, directClient);
    };

    directClient.start(serverPort);

    if (serverPort !== parseInt(settings.SERVER_PORT || "3000")) {
        elizaLogger.log(`Server started on alternate port ${serverPort}`);
    }

    elizaLogger.log(
        "Run `pnpm start:client` to start the client and visit the outputted URL (http://localhost:5173) to chat with your agents. When running multiple agents, use client with different port `SERVER_PORT=3001 pnpm start:client`"
    );
};

startAgents().catch((error) => {
    elizaLogger.error("Unhandled error in startAgents:", error);
    process.exit(1);
});<|MERGE_RESOLUTION|>--- conflicted
+++ resolved
@@ -96,17 +96,13 @@
 import { openWeatherPlugin } from "@elizaos/plugin-open-weather";
 import { quaiPlugin } from "@elizaos/plugin-quai";
 import { stargazePlugin } from "@elizaos/plugin-stargaze";
+import { verifiableLogPlugin } from "@elizaos/plugin-tee-verifiable-log";
 import Database from "better-sqlite3";
 import fs from "fs";
 import net from "net";
 import path from "path";
 import { fileURLToPath } from "url";
 import yargs from "yargs";
-<<<<<<< HEAD
-=======
-import { verifiableLogPlugin } from "@elizaos/plugin-tee-verifiable-log";
-import createNFTCollectionsPlugin from "@elizaos/plugin-nft-collections";
->>>>>>> a11dd5a0
 
 const __filename = fileURLToPath(import.meta.url); // get the resolved path to the file
 const __dirname = path.dirname(__filename); // get the name of the directory
