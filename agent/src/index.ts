import { PGLiteDatabaseAdapter } from "@elizaos/adapter-pglite";
import { PostgresDatabaseAdapter } from "@elizaos/adapter-postgres";
import { RedisClient } from "@elizaos/adapter-redis";
import { SqliteDatabaseAdapter } from "@elizaos/adapter-sqlite";
import { SupabaseDatabaseAdapter } from "@elizaos/adapter-supabase";
import { AutoClientInterface } from "@elizaos/client-auto";
import { DiscordClientInterface } from "@elizaos/client-discord";
import { InstagramClientInterface } from "@elizaos/client-instagram";
import { LensAgentClient } from "@elizaos/client-lens";
import { SlackClientInterface } from "@elizaos/client-slack";
import { TelegramClientInterface } from "@elizaos/client-telegram";
import { TwitterClientInterface } from "@elizaos/client-twitter";
import { FarcasterClientInterface } from "@elizaos/client-farcaster";
import { DirectClient } from "@elizaos/client-direct";
import { agentKitPlugin } from "@elizaos/plugin-agentkit";
// import { ReclaimAdapter } from "@elizaos/plugin-reclaim";
import { PrimusAdapter } from "@elizaos/plugin-primus";
import { lightningPlugin } from "@elizaos/plugin-lightning";
import { elizaCodeinPlugin, onchainJson } from "@elizaos/plugin-iq6900";
import { holdstationPlugin } from "@elizaos/plugin-holdstation";

import {
    AgentRuntime,
    CacheManager,
    CacheStore,
    type Character,
    type Client,
    Clients,
    DbCacheAdapter,
    defaultCharacter,
    elizaLogger,
    FsCacheAdapter,
    type IAgentRuntime,
    type ICacheManager,
    type IDatabaseAdapter,
    type IDatabaseCacheAdapter,
    ModelProviderName,
    parseBooleanFromText,
    settings,
    stringToUuid,
    validateCharacterConfig,
} from "@elizaos/core";
import { zgPlugin } from "@elizaos/plugin-0g";

import { bootstrapPlugin } from "@elizaos/plugin-bootstrap";
import { normalizeCharacter } from "@elizaos/plugin-di";
import createGoatPlugin from "@elizaos/plugin-goat";
// import { intifacePlugin } from "@elizaos/plugin-intiface";
import { ThreeDGenerationPlugin } from "@elizaos/plugin-3d-generation";
import { abstractPlugin } from "@elizaos/plugin-abstract";
import { akashPlugin } from "@elizaos/plugin-akash";
import { alloraPlugin } from "@elizaos/plugin-allora";
import { aptosPlugin } from "@elizaos/plugin-aptos";
import { artheraPlugin } from "@elizaos/plugin-arthera";
import { autonomePlugin } from "@elizaos/plugin-autonome";
import { availPlugin } from "@elizaos/plugin-avail";
import { avalanchePlugin } from "@elizaos/plugin-avalanche";
import { b2Plugin } from "@elizaos/plugin-b2";
import { binancePlugin } from "@elizaos/plugin-binance";
import { birdeyePlugin } from "@elizaos/plugin-birdeye";
import { bnbPlugin } from "@elizaos/plugin-bnb";
import {
    advancedTradePlugin,
    coinbaseCommercePlugin,
    coinbaseMassPaymentsPlugin,
    tokenContractPlugin,
    tradePlugin,
    webhookPlugin,
} from "@elizaos/plugin-coinbase";
import { coingeckoPlugin } from "@elizaos/plugin-coingecko";
import { coinmarketcapPlugin } from "@elizaos/plugin-coinmarketcap";
import { confluxPlugin } from "@elizaos/plugin-conflux";
import { createCosmosPlugin } from "@elizaos/plugin-cosmos";
import { cronosZkEVMPlugin } from "@elizaos/plugin-cronoszkevm";
import { evmPlugin } from "@elizaos/plugin-evm";
import { flowPlugin } from "@elizaos/plugin-flow";
import { fuelPlugin } from "@elizaos/plugin-fuel";
import { genLayerPlugin } from "@elizaos/plugin-genlayer";
import { gitcoinPassportPlugin } from "@elizaos/plugin-gitcoin-passport";
import { initiaPlugin } from "@elizaos/plugin-initia";
import { imageGenerationPlugin } from "@elizaos/plugin-image-generation";
import { lensPlugin } from "@elizaos/plugin-lensNetwork";
import { multiversxPlugin } from "@elizaos/plugin-multiversx";
import { nearPlugin } from "@elizaos/plugin-near";
import createNFTCollectionsPlugin from "@elizaos/plugin-nft-collections";
import { nftGenerationPlugin } from "@elizaos/plugin-nft-generation";
import { createNodePlugin } from "@elizaos/plugin-node";
import { obsidianPlugin } from "@elizaos/plugin-obsidian";
import { OpacityAdapter } from "@elizaos/plugin-opacity";
import { openWeatherPlugin } from "@elizaos/plugin-open-weather";
import { quaiPlugin } from "@elizaos/plugin-quai";
import { sgxPlugin } from "@elizaos/plugin-sgx";
import { solanaPlugin } from "@elizaos/plugin-solana";
import { solanaAgentkitPlugin } from "@elizaos/plugin-solana-agent-kit";
import { squidRouterPlugin } from "@elizaos/plugin-squid-router";
import { stargazePlugin } from "@elizaos/plugin-stargaze";
import { storyPlugin } from "@elizaos/plugin-story";
import { suiPlugin } from "@elizaos/plugin-sui";
import { TEEMode, teePlugin } from "@elizaos/plugin-tee";
import { teeLogPlugin } from "@elizaos/plugin-tee-log";
import { teeMarlinPlugin } from "@elizaos/plugin-tee-marlin";
import { verifiableLogPlugin } from "@elizaos/plugin-tee-verifiable-log";
import { tonPlugin } from "@elizaos/plugin-ton";
import { webSearchPlugin } from "@elizaos/plugin-web-search";
import { injectivePlugin } from "@elizaos/plugin-injective";
import { giphyPlugin } from "@elizaos/plugin-giphy";
import { letzAIPlugin } from "@elizaos/plugin-letzai";
import { thirdwebPlugin } from "@elizaos/plugin-thirdweb";
import { hyperliquidPlugin } from "@elizaos/plugin-hyperliquid";
import { echoChambersPlugin } from "@elizaos/plugin-echochambers";
import { dexScreenerPlugin } from "@elizaos/plugin-dexscreener";
import { pythDataPlugin } from "@elizaos/plugin-pyth-data";

import { openaiPlugin } from '@elizaos/plugin-openai';
import nitroPlugin from "@elizaos/plugin-router-nitro";
import { devinPlugin } from '@elizaos/plugin-devin';


import { zksyncEraPlugin } from "@elizaos/plugin-zksync-era";

import { nvidiaNimPlugin } from "@elizaos/plugin-nvidia-nim";

import Database from "better-sqlite3";
import fs from "fs";
import net from "net";
import path from "path";
import { fileURLToPath } from "url";
import yargs from "yargs";

const __filename = fileURLToPath(import.meta.url); // get the resolved path to the file
const __dirname = path.dirname(__filename); // get the name of the directory

export const wait = (minTime = 1000, maxTime = 3000) => {
    const waitTime =
        Math.floor(Math.random() * (maxTime - minTime + 1)) + minTime;
    return new Promise((resolve) => setTimeout(resolve, waitTime));
};

const logFetch = async (url: string, options: any) => {
    elizaLogger.debug(`Fetching ${url}`);
    // Disabled to avoid disclosure of sensitive information such as API keys
    // elizaLogger.debug(JSON.stringify(options, null, 2));
    return fetch(url, options);
};

export function parseArguments(): {
    character?: string;
    characters?: string;
} {
    try {
        return yargs(process.argv.slice(3))
            .option("character", {
                type: "string",
                description: "Path to the character JSON file",
            })
            .option("characters", {
                type: "string",
                description:
                    "Comma separated list of paths to character JSON files",
            })
            .parseSync();
    } catch (error) {
        elizaLogger.error("Error parsing arguments:", error);
        return {};
    }
}

function tryLoadFile(filePath: string): string | null {
    try {
        return fs.readFileSync(filePath, "utf8");
    } catch (e) {
        return null;
    }
}
function mergeCharacters(base: Character, child: Character): Character {
    const mergeObjects = (baseObj: any, childObj: any) => {
        const result: any = {};
        const keys = new Set([
            ...Object.keys(baseObj || {}),
            ...Object.keys(childObj || {}),
        ]);
        keys.forEach((key) => {
            if (
                typeof baseObj[key] === "object" &&
                typeof childObj[key] === "object" &&
                !Array.isArray(baseObj[key]) &&
                !Array.isArray(childObj[key])
            ) {
                result[key] = mergeObjects(baseObj[key], childObj[key]);
            } else if (
                Array.isArray(baseObj[key]) ||
                Array.isArray(childObj[key])
            ) {
                result[key] = [
                    ...(baseObj[key] || []),
                    ...(childObj[key] || []),
                ];
            } else {
                result[key] =
                    childObj[key] !== undefined ? childObj[key] : baseObj[key];
            }
        });
        return result;
    };
    return mergeObjects(base, child);
}
function isAllStrings(arr: unknown[]): boolean {
    return Array.isArray(arr) && arr.every((item) => typeof item === "string");
}
export async function loadCharacterFromOnchain(): Promise<Character[]> {
    const jsonText = onchainJson;

    console.log("JSON:", jsonText);
    if (!jsonText) return [];
    const loadedCharacters = [];
    try {
        const character = JSON.parse(jsonText);
        validateCharacterConfig(character);

        // .id isn't really valid
        const characterId = character.id || character.name;
        const characterPrefix = `CHARACTER.${characterId
            .toUpperCase()
            .replace(/ /g, "_")}.`;

        const characterSettings = Object.entries(process.env)
            .filter(([key]) => key.startsWith(characterPrefix))
            .reduce((settings, [key, value]) => {
                const settingKey = key.slice(characterPrefix.length);
                settings[settingKey] = value;
                return settings;
            }, {});

        if (Object.keys(characterSettings).length > 0) {
            character.settings = character.settings || {};
            character.settings.secrets = {
                ...characterSettings,
                ...character.settings.secrets,
            };
        }

        // Handle plugins
        if (isAllStrings(character.plugins)) {
            elizaLogger.info("Plugins are: ", character.plugins);
            const importedPlugins = await Promise.all(
                character.plugins.map(async (plugin) => {
                    const importedPlugin = await import(plugin);
                    return importedPlugin.default;
                })
            );
            character.plugins = importedPlugins;
        }

        loadedCharacters.push(character);
        elizaLogger.info(
            `Successfully loaded character from: ${process.env.IQ_WALLET_ADDRESS}`
        );
        return loadedCharacters;
    } catch (e) {
        elizaLogger.error(
            `Error parsing character from ${process.env.IQ_WALLET_ADDRESS}: ${e}`
        );
        process.exit(1);
    }
}

async function loadCharactersFromUrl(url: string): Promise<Character[]> {
    try {
        const response = await fetch(url);
        const responseJson = await response.json();

        let characters: Character[] = [];
        if (Array.isArray(responseJson)) {
            characters = await Promise.all(
                responseJson.map((character) => jsonToCharacter(url, character))
            );
        } else {
            const character = await jsonToCharacter(url, responseJson);
            characters.push(character);
        }
        return characters;
    } catch (e) {
        elizaLogger.error(`Error loading character(s) from ${url}: ${e}`);
        process.exit(1);
    }
}

async function jsonToCharacter(
    filePath: string,
    character: any
): Promise<Character> {
    validateCharacterConfig(character);

    // .id isn't really valid
    const characterId = character.id || character.name;
    const characterPrefix = `CHARACTER.${characterId
        .toUpperCase()
        .replace(/ /g, "_")}.`;
    const characterSettings = Object.entries(process.env)
        .filter(([key]) => key.startsWith(characterPrefix))
        .reduce((settings, [key, value]) => {
            const settingKey = key.slice(characterPrefix.length);
            return { ...settings, [settingKey]: value };
        }, {});
    if (Object.keys(characterSettings).length > 0) {
        character.settings = character.settings || {};
        character.settings.secrets = {
            ...characterSettings,
            ...character.settings.secrets,
        };
    }
    // Handle plugins
    character.plugins = await handlePluginImporting(character.plugins);
    if (character.extends) {
        elizaLogger.info(
            `Merging  ${character.name} character with parent characters`
        );
        for (const extendPath of character.extends) {
            const baseCharacter = await loadCharacter(
                path.resolve(path.dirname(filePath), extendPath)
            );
            character = mergeCharacters(baseCharacter, character);
            elizaLogger.info(
                `Merged ${character.name} with ${baseCharacter.name}`
            );
        }
    }
    return character;
}

async function loadCharacter(filePath: string): Promise<Character> {
    const content = tryLoadFile(filePath);
    if (!content) {
        throw new Error(`Character file not found: ${filePath}`);
    }
    const character = JSON.parse(content);
    return jsonToCharacter(filePath, character);
}

async function loadCharacterTryPath(characterPath: string): Promise<Character> {
    let content: string | null = null;
    let resolvedPath = "";

    // Try different path resolutions in order
    const pathsToTry = [
        characterPath, // exact path as specified
        path.resolve(process.cwd(), characterPath), // relative to cwd
        path.resolve(process.cwd(), "agent", characterPath), // Add this
        path.resolve(__dirname, characterPath), // relative to current script
        path.resolve(__dirname, "characters", path.basename(characterPath)), // relative to agent/characters
        path.resolve(__dirname, "../characters", path.basename(characterPath)), // relative to characters dir from agent
        path.resolve(
            __dirname,
            "../../characters",
            path.basename(characterPath)
        ), // relative to project root characters dir
    ];

    elizaLogger.info(
        "Trying paths:",
        pathsToTry.map((p) => ({
            path: p,
            exists: fs.existsSync(p),
        }))
    );

    for (const tryPath of pathsToTry) {
        content = tryLoadFile(tryPath);
        if (content !== null) {
            resolvedPath = tryPath;
            break;
        }
    }

    if (content === null) {
        elizaLogger.error(
            `Error loading character from ${characterPath}: File not found in any of the expected locations`
        );
        elizaLogger.error("Tried the following paths:");
        pathsToTry.forEach((p) => elizaLogger.error(` - ${p}`));
        throw new Error(
            `Error loading character from ${characterPath}: File not found in any of the expected locations`
        );
    }
    try {
        const character: Character = await loadCharacter(resolvedPath);
        elizaLogger.info(`Successfully loaded character from: ${resolvedPath}`);
        return character;
    } catch (e) {
        elizaLogger.error(`Error parsing character from ${resolvedPath}: ${e}`);
        throw new Error(`Error parsing character from ${resolvedPath}: ${e}`);
    }
}

function commaSeparatedStringToArray(commaSeparated: string): string[] {
    return commaSeparated?.split(",").map((value) => value.trim());
}

<<<<<<< HEAD
export async function loadCharacters(
    charactersArg: string
): Promise<Character[]> {
    let characterPaths = commaSeparatedStringToArray(charactersArg);
    const loadedCharacters: Character[] = [];
=======
async function readCharactersFromStorage(characterPaths: string[]): Promise<string[]> {
    try {
        const uploadDir = path.join(process.cwd(), "data", "characters");
        await fs.promises.mkdir(uploadDir, { recursive: true });
        const fileNames = await fs.promises.readdir(uploadDir);
        fileNames.forEach(fileName => {
            characterPaths.push(path.join(uploadDir, fileName));
        });
    } catch (err) {
        elizaLogger.error(`Error reading directory: ${err.message}`);
    }

    return characterPaths;
};

export async function loadCharacters(
    charactersArg: string
): Promise<Character[]> {
>>>>>>> cac39126

    let characterPaths = commaSeparatedStringToArray(charactersArg);

    if(process.env.USE_CHARACTER_STORAGE === "true") {
        characterPaths = await readCharactersFromStorage(characterPaths);
    }

    const loadedCharacters: Character[] = [];

    if (characterPaths?.length > 0) {
        for (const characterPath of characterPaths) {
            try {
                const character: Character = await loadCharacterTryPath(
                    characterPath
                );
                loadedCharacters.push(character);
            } catch (e) {
                process.exit(1);
            }
        }
    }

    if (hasValidRemoteUrls()) {
        elizaLogger.info("Loading characters from remote URLs");
<<<<<<< HEAD
        let characterUrls = commaSeparatedStringToArray(
=======
        const characterUrls = commaSeparatedStringToArray(
>>>>>>> cac39126
            process.env.REMOTE_CHARACTER_URLS
        );
        for (const characterUrl of characterUrls) {
            const characters = await loadCharactersFromUrl(characterUrl);
            loadedCharacters.push(...characters);
        }
    }

    if (loadedCharacters.length === 0) {
        elizaLogger.info("No characters found, using default character");
        loadedCharacters.push(defaultCharacter);
    }

    return loadedCharacters;
}

async function handlePluginImporting(plugins: string[]) {
    if (plugins.length > 0) {
        elizaLogger.info("Plugins are: ", plugins);
        const importedPlugins = await Promise.all(
            plugins.map(async (plugin) => {
                try {
                    const importedPlugin = await import(plugin);
                    const functionName =
                        plugin
                            .replace("@elizaos/plugin-", "")
                            .replace(/-./g, (x) => x[1].toUpperCase()) +
                        "Plugin"; // Assumes plugin function is camelCased with Plugin suffix
                    return (
                        importedPlugin.default || importedPlugin[functionName]
                    );
                } catch (importError) {
                    elizaLogger.error(
                        `Failed to import plugin: ${plugin}`,
                        importError
                    );
                    return []; // Return null for failed imports
                }
            })
        );
        return importedPlugins;
    } else {
        return [];
    }
}

export function getTokenForProvider(
    provider: ModelProviderName,
    character: Character
): string | undefined {
    switch (provider) {
        // no key needed for llama_local or gaianet
        case ModelProviderName.LLAMALOCAL:
            return "";
        case ModelProviderName.OLLAMA:
            return "";
        case ModelProviderName.GAIANET:
            return "";
        case ModelProviderName.OPENAI:
            return (
                character.settings?.secrets?.OPENAI_API_KEY ||
                settings.OPENAI_API_KEY
            );
        case ModelProviderName.ETERNALAI:
            return (
                character.settings?.secrets?.ETERNALAI_API_KEY ||
                settings.ETERNALAI_API_KEY
            );
        case ModelProviderName.NINETEEN_AI:
            return (
                character.settings?.secrets?.NINETEEN_AI_API_KEY ||
                settings.NINETEEN_AI_API_KEY
            );
        case ModelProviderName.LLAMACLOUD:
        case ModelProviderName.TOGETHER:
            return (
                character.settings?.secrets?.LLAMACLOUD_API_KEY ||
                settings.LLAMACLOUD_API_KEY ||
                character.settings?.secrets?.TOGETHER_API_KEY ||
                settings.TOGETHER_API_KEY ||
                character.settings?.secrets?.OPENAI_API_KEY ||
                settings.OPENAI_API_KEY
            );
        case ModelProviderName.CLAUDE_VERTEX:
        case ModelProviderName.ANTHROPIC:
            return (
                character.settings?.secrets?.ANTHROPIC_API_KEY ||
                character.settings?.secrets?.CLAUDE_API_KEY ||
                settings.ANTHROPIC_API_KEY ||
                settings.CLAUDE_API_KEY
            );
        case ModelProviderName.REDPILL:
            return (
                character.settings?.secrets?.REDPILL_API_KEY ||
                settings.REDPILL_API_KEY
            );
        case ModelProviderName.OPENROUTER:
            return (
                character.settings?.secrets?.OPENROUTER_API_KEY ||
                settings.OPENROUTER_API_KEY
            );
        case ModelProviderName.GROK:
            return (
                character.settings?.secrets?.GROK_API_KEY ||
                settings.GROK_API_KEY
            );
        case ModelProviderName.HEURIST:
            return (
                character.settings?.secrets?.HEURIST_API_KEY ||
                settings.HEURIST_API_KEY
            );
        case ModelProviderName.GROQ:
            return (
                character.settings?.secrets?.GROQ_API_KEY ||
                settings.GROQ_API_KEY
            );
        case ModelProviderName.GALADRIEL:
            return (
                character.settings?.secrets?.GALADRIEL_API_KEY ||
                settings.GALADRIEL_API_KEY
            );
        case ModelProviderName.FAL:
            return (
                character.settings?.secrets?.FAL_API_KEY || settings.FAL_API_KEY
            );
        case ModelProviderName.ALI_BAILIAN:
            return (
                character.settings?.secrets?.ALI_BAILIAN_API_KEY ||
                settings.ALI_BAILIAN_API_KEY
            );
        case ModelProviderName.VOLENGINE:
            return (
                character.settings?.secrets?.VOLENGINE_API_KEY ||
                settings.VOLENGINE_API_KEY
            );
        case ModelProviderName.NANOGPT:
            return (
                character.settings?.secrets?.NANOGPT_API_KEY ||
                settings.NANOGPT_API_KEY
            );
        case ModelProviderName.HYPERBOLIC:
            return (
                character.settings?.secrets?.HYPERBOLIC_API_KEY ||
                settings.HYPERBOLIC_API_KEY
            );

        case ModelProviderName.VENICE:
            return (
                character.settings?.secrets?.VENICE_API_KEY ||
                settings.VENICE_API_KEY
            );
        case ModelProviderName.ATOMA:
             return (
                 character.settings?.secrets?.ATOMASDK_BEARER_AUTH ||
                 settings.ATOMASDK_BEARER_AUTH);
        case ModelProviderName.NVIDIA:
            return (
                character.settings?.secrets?.NVIDIA_API_KEY ||
                settings.NVIDIA_API_KEY
            );
        case ModelProviderName.AKASH_CHAT_API:
            return (
                character.settings?.secrets?.AKASH_CHAT_API_KEY ||
                settings.AKASH_CHAT_API_KEY
            );
        case ModelProviderName.GOOGLE:
            return (
                character.settings?.secrets?.GOOGLE_GENERATIVE_AI_API_KEY ||
                settings.GOOGLE_GENERATIVE_AI_API_KEY
            );
        case ModelProviderName.MISTRAL:
            return (
                character.settings?.secrets?.MISTRAL_API_KEY ||
                settings.MISTRAL_API_KEY
            );
        case ModelProviderName.LETZAI:
            return (
                character.settings?.secrets?.LETZAI_API_KEY ||
                settings.LETZAI_API_KEY
            );
        case ModelProviderName.INFERA:
            return (
                character.settings?.secrets?.INFERA_API_KEY ||
                settings.INFERA_API_KEY
            );
        case ModelProviderName.DEEPSEEK:
            return (
                character.settings?.secrets?.DEEPSEEK_API_KEY ||
                settings.DEEPSEEK_API_KEY
            );
        case ModelProviderName.LIVEPEER:
            return (
                character.settings?.secrets?.LIVEPEER_GATEWAY_URL ||
                settings.LIVEPEER_GATEWAY_URL
            );
        default:
            const errorMessage = `Failed to get token - unsupported model provider: ${provider}`;
            elizaLogger.error(errorMessage);
            throw new Error(errorMessage);
    }
}

function initializeDatabase(dataDir: string) {
    if (process.env.SUPABASE_URL && process.env.SUPABASE_ANON_KEY) {
        elizaLogger.info("Initializing Supabase connection...");
        const db = new SupabaseDatabaseAdapter(
            process.env.SUPABASE_URL,
            process.env.SUPABASE_ANON_KEY
        );

        // Test the connection
        db.init()
            .then(() => {
                elizaLogger.success(
                    "Successfully connected to Supabase database"
                );
            })
            .catch((error) => {
                elizaLogger.error("Failed to connect to Supabase:", error);
            });

        return db;
    } else if (process.env.POSTGRES_URL) {
        elizaLogger.info("Initializing PostgreSQL connection...");
        const db = new PostgresDatabaseAdapter({
            connectionString: process.env.POSTGRES_URL,
            parseInputs: true,
        });

        // Test the connection
        db.init()
            .then(() => {
                elizaLogger.success(
                    "Successfully connected to PostgreSQL database"
                );
            })
            .catch((error) => {
                elizaLogger.error("Failed to connect to PostgreSQL:", error);
            });

        return db;
    } else if (process.env.PGLITE_DATA_DIR) {
        elizaLogger.info("Initializing PgLite adapter...");
        // `dataDir: memory://` for in memory pg
        const db = new PGLiteDatabaseAdapter({
            dataDir: process.env.PGLITE_DATA_DIR,
        });
        return db;
    } else {
        const filePath =
            process.env.SQLITE_FILE ?? path.resolve(dataDir, "db.sqlite");
        elizaLogger.info(`Initializing SQLite database at ${filePath}...`);
        const db = new SqliteDatabaseAdapter(new Database(filePath));

        // Test the connection
        db.init()
            .then(() => {
                elizaLogger.success(
                    "Successfully connected to SQLite database"
                );
            })
            .catch((error) => {
                elizaLogger.error("Failed to connect to SQLite:", error);
            });

        return db;
    }
}

// also adds plugins from character file into the runtime
export async function initializeClients(
    character: Character,
    runtime: IAgentRuntime
) {
    // each client can only register once
    // and if we want two we can explicitly support it
    const clients: Record<string, any> = {};
    const clientTypes: string[] =
        character.clients?.map((str) => str.toLowerCase()) || [];
    elizaLogger.log("initializeClients", clientTypes, "for", character.name);

    // Start Auto Client if "auto" detected as a configured client
    if (clientTypes.includes(Clients.AUTO)) {
        const autoClient = await AutoClientInterface.start(runtime);
        if (autoClient) clients.auto = autoClient;
    }

    if (clientTypes.includes(Clients.DISCORD)) {
        const discordClient = await DiscordClientInterface.start(runtime);
        if (discordClient) clients.discord = discordClient;
    }

    if (clientTypes.includes(Clients.TELEGRAM)) {
        const telegramClient = await TelegramClientInterface.start(runtime);
        if (telegramClient) clients.telegram = telegramClient;
    }

    if (clientTypes.includes(Clients.TWITTER)) {
        const twitterClient = await TwitterClientInterface.start(runtime);
        if (twitterClient) {
            clients.twitter = twitterClient;
        }
    }

    if (clientTypes.includes(Clients.INSTAGRAM)) {
        const instagramClient = await InstagramClientInterface.start(runtime);
        if (instagramClient) {
            clients.instagram = instagramClient;
        }
    }

    if (clientTypes.includes(Clients.FARCASTER)) {
        const farcasterClient = await FarcasterClientInterface.start(runtime);
        if (farcasterClient) {
            clients.farcaster = farcasterClient;
        }
    }
    if (clientTypes.includes("lens")) {
        const lensClient = new LensAgentClient(runtime);
        lensClient.start();
        clients.lens = lensClient;
    }

    elizaLogger.log("client keys", Object.keys(clients));

    // TODO: Add Slack client to the list
    // Initialize clients as an object

    if (clientTypes.includes("slack")) {
        const slackClient = await SlackClientInterface.start(runtime);
        if (slackClient) clients.slack = slackClient; // Use object property instead of push
    }

    function determineClientType(client: Client): string {
        // Check if client has a direct type identifier
        if ("type" in client) {
            return (client as any).type;
        }

        // Check constructor name
        const constructorName = client.constructor?.name;
        if (constructorName && !constructorName.includes("Object")) {
            return constructorName.toLowerCase().replace("client", "");
        }

        // Fallback: Generate a unique identifier
        return `client_${Date.now()}`;
    }

    if (character.plugins?.length > 0) {
        for (const plugin of character.plugins) {
            if (plugin.clients) {
                for (const client of plugin.clients) {
                    const startedClient = await client.start(runtime);
                    const clientType = determineClientType(client);
                    elizaLogger.debug(
                        `Initializing client of type: ${clientType}`
                    );
                    clients[clientType] = startedClient;
                }
            }
        }
    }

    return clients;
}

function getSecret(character: Character, secret: string) {
    return character.settings?.secrets?.[secret] || process.env[secret];
}

let nodePlugin: any | undefined;

export async function createAgent(
    character: Character,
    db: IDatabaseAdapter,
    cache: ICacheManager,
    token: string
): Promise<AgentRuntime> {
    elizaLogger.log(`Creating runtime for character ${character.name}`);

    nodePlugin ??= createNodePlugin();

    const teeMode = getSecret(character, "TEE_MODE") || "OFF";
    const walletSecretSalt = getSecret(character, "WALLET_SECRET_SALT");

    // Validate TEE configuration
    if (teeMode !== TEEMode.OFF && !walletSecretSalt) {
        elizaLogger.error(
            "A WALLET_SECRET_SALT required when TEE_MODE is enabled"
        );
        throw new Error("Invalid TEE configuration");
    }

    let goatPlugin: any | undefined;

    if (getSecret(character, "EVM_PRIVATE_KEY")) {
        goatPlugin = await createGoatPlugin((secret) =>
            getSecret(character, secret)
        );
    }

    // Initialize Reclaim adapter if environment variables are present
    // let verifiableInferenceAdapter;
    // if (
    //     process.env.RECLAIM_APP_ID &&
    //     process.env.RECLAIM_APP_SECRET &&
    //     process.env.VERIFIABLE_INFERENCE_ENABLED === "true"
    // ) {
    //     verifiableInferenceAdapter = new ReclaimAdapter({
    //         appId: process.env.RECLAIM_APP_ID,
    //         appSecret: process.env.RECLAIM_APP_SECRET,
    //         modelProvider: character.modelProvider,
    //         token,
    //     });
    //     elizaLogger.log("Verifiable inference adapter initialized");
    // }
    // Initialize Opacity adapter if environment variables are present
    let verifiableInferenceAdapter;
    if (
        process.env.OPACITY_TEAM_ID &&
        process.env.OPACITY_CLOUDFLARE_NAME &&
        process.env.OPACITY_PROVER_URL &&
        process.env.VERIFIABLE_INFERENCE_ENABLED === "true"
    ) {
        verifiableInferenceAdapter = new OpacityAdapter({
            teamId: process.env.OPACITY_TEAM_ID,
            teamName: process.env.OPACITY_CLOUDFLARE_NAME,
            opacityProverUrl: process.env.OPACITY_PROVER_URL,
            modelProvider: character.modelProvider,
            token: token,
        });
        elizaLogger.log("Verifiable inference adapter initialized");
        elizaLogger.log("teamId", process.env.OPACITY_TEAM_ID);
        elizaLogger.log("teamName", process.env.OPACITY_CLOUDFLARE_NAME);
        elizaLogger.log("opacityProverUrl", process.env.OPACITY_PROVER_URL);
        elizaLogger.log("modelProvider", character.modelProvider);
        elizaLogger.log("token", token);
    }
    if (
        process.env.PRIMUS_APP_ID &&
        process.env.PRIMUS_APP_SECRET &&
        process.env.VERIFIABLE_INFERENCE_ENABLED === "true"
    ) {
        verifiableInferenceAdapter = new PrimusAdapter({
            appId: process.env.PRIMUS_APP_ID,
            appSecret: process.env.PRIMUS_APP_SECRET,
            attMode: "proxytls",
            modelProvider: character.modelProvider,
            token,
        });
        elizaLogger.log("Verifiable inference primus adapter initialized");
    }

    return new AgentRuntime({
        databaseAdapter: db,
        token,
        modelProvider: character.modelProvider,
        evaluators: [],
        character,
        // character.plugins are handled when clients are added
        plugins: [
            getSecret(character, "IQ_WALLET_ADDRESS") &&
            getSecret(character, "IQSOlRPC")
                ? elizaCodeinPlugin
                : null,
            bootstrapPlugin,
            getSecret(character, "CDP_API_KEY_NAME") && getSecret(character, "CDP_API_KEY_PRIVATE_KEY") && getSecret(character, "CDP_AGENT_KIT_NETWORK")
                ? agentKitPlugin
                : null,
            getSecret(character, "DEXSCREENER_API_KEY")
                ? dexScreenerPlugin
                : null,
            getSecret(character, "CONFLUX_CORE_PRIVATE_KEY")
                ? confluxPlugin
                : null,
            nodePlugin,
            (getSecret(character, "ROUTER_NITRO_EVM_PRIVATE_KEY") && getSecret(character, "ROUTER_NITRO_EVM_ADDRESS")) ? nitroPlugin : null,
            getSecret(character, "TAVILY_API_KEY") ? webSearchPlugin : null,
            getSecret(character, "SOLANA_PUBLIC_KEY") ||
                (getSecret(character, "WALLET_PUBLIC_KEY") &&
                    !getSecret(character, "WALLET_PUBLIC_KEY")?.startsWith("0x"))
                ? solanaPlugin
                : null,
            getSecret(character, "SOLANA_PRIVATE_KEY")
                ? solanaAgentkitPlugin
                : null,
            getSecret(character, "AUTONOME_JWT_TOKEN") ? autonomePlugin : null,
            (getSecret(character, "NEAR_ADDRESS") ||
                getSecret(character, "NEAR_WALLET_PUBLIC_KEY")) &&
                getSecret(character, "NEAR_WALLET_SECRET_KEY")
                ? nearPlugin
                : null,
            getSecret(character, "EVM_PUBLIC_KEY") ||
                (getSecret(character, "WALLET_PUBLIC_KEY") &&
                    getSecret(character, "WALLET_PUBLIC_KEY")?.startsWith("0x"))
                ? evmPlugin
                : null,
            (getSecret(character, "EVM_PUBLIC_KEY") ||
                getSecret(character, "INJECTIVE_PUBLIC_KEY")) &&
            getSecret(character, "INJECTIVE_PRIVATE_KEY")
                ? injectivePlugin
                : null,
            getSecret(character, "COSMOS_RECOVERY_PHRASE") &&
            getSecret(character, "COSMOS_AVAILABLE_CHAINS") &&
            createCosmosPlugin(),
            (getSecret(character, "SOLANA_PUBLIC_KEY") ||
                (getSecret(character, "WALLET_PUBLIC_KEY") &&
                    !getSecret(character, "WALLET_PUBLIC_KEY")?.startsWith(
                        "0x"
                    ))) &&
                getSecret(character, "SOLANA_ADMIN_PUBLIC_KEY") &&
                getSecret(character, "SOLANA_PRIVATE_KEY") &&
                getSecret(character, "SOLANA_ADMIN_PRIVATE_KEY")
                ? nftGenerationPlugin
                : null,
            getSecret(character, "ZEROG_PRIVATE_KEY") ? zgPlugin : null,
            getSecret(character, "COINMARKETCAP_API_KEY")
                ? coinmarketcapPlugin
                : null,
            getSecret(character, "COINBASE_COMMERCE_KEY")
                ? coinbaseCommercePlugin
                : null,
            getSecret(character, "FAL_API_KEY") ||
            getSecret(character, "OPENAI_API_KEY") ||
            getSecret(character, "VENICE_API_KEY") ||
            getSecret(character, "NVIDIA_API_KEY") ||
            getSecret(character, "NINETEEN_AI_API_KEY") ||
            getSecret(character, "HEURIST_API_KEY") ||
            getSecret(character, "LIVEPEER_GATEWAY_URL")
                ? imageGenerationPlugin
                : null,
            getSecret(character, "FAL_API_KEY") ? ThreeDGenerationPlugin : null,
            ...(getSecret(character, "COINBASE_API_KEY") &&
                getSecret(character, "COINBASE_PRIVATE_KEY")
                ? [
                    coinbaseMassPaymentsPlugin,
                    tradePlugin,
                    tokenContractPlugin,
                    advancedTradePlugin,
                ]
                : []),
            ...(teeMode !== TEEMode.OFF && walletSecretSalt ? [teePlugin] : []),
            teeMode !== TEEMode.OFF &&
            walletSecretSalt &&
            getSecret(character, "VLOG")
                ? verifiableLogPlugin
                : null,
            getSecret(character, "SGX") ? sgxPlugin : null,
            getSecret(character, "ENABLE_TEE_LOG") &&
                ((teeMode !== TEEMode.OFF && walletSecretSalt) ||
                    getSecret(character, "SGX"))
                ? teeLogPlugin
                : null,
            getSecret(character, "COINBASE_API_KEY") &&
                getSecret(character, "COINBASE_PRIVATE_KEY") &&
                getSecret(character, "COINBASE_NOTIFICATION_URI")
                ? webhookPlugin
                : null,
            goatPlugin,
            getSecret(character, "COINGECKO_API_KEY") ||
                getSecret(character, "COINGECKO_PRO_API_KEY")
                ? coingeckoPlugin
                : null,
            getSecret(character, "EVM_PROVIDER_URL") ? goatPlugin : null,
            getSecret(character, "ABSTRACT_PRIVATE_KEY")
                ? abstractPlugin
                : null,
            getSecret(character, "B2_PRIVATE_KEY") ? b2Plugin : null,
            getSecret(character, "BINANCE_API_KEY") &&
                getSecret(character, "BINANCE_SECRET_KEY")
                ? binancePlugin
                : null,
            getSecret(character, "FLOW_ADDRESS") &&
                getSecret(character, "FLOW_PRIVATE_KEY")
                ? flowPlugin
                : null,
            getSecret(character, "LENS_ADDRESS") &&
                getSecret(character, "LENS_PRIVATE_KEY")
                ? lensPlugin
                : null,
            getSecret(character, "APTOS_PRIVATE_KEY") ? aptosPlugin : null,
            getSecret(character, "MVX_PRIVATE_KEY") ? multiversxPlugin : null,
            getSecret(character, "ZKSYNC_PRIVATE_KEY") ? zksyncEraPlugin : null,
            getSecret(character, "CRONOSZKEVM_PRIVATE_KEY")
                ? cronosZkEVMPlugin
                : null,
            getSecret(character, "TEE_MARLIN") ? teeMarlinPlugin : null,
            getSecret(character, "TON_PRIVATE_KEY") ? tonPlugin : null,
            getSecret(character, "THIRDWEB_SECRET_KEY") ? thirdwebPlugin : null,
            getSecret(character, "SUI_PRIVATE_KEY") ? suiPlugin : null,
            getSecret(character, "STORY_PRIVATE_KEY") ? storyPlugin : null,
            getSecret(character, "SQUID_SDK_URL") &&
            getSecret(character, "SQUID_INTEGRATOR_ID") &&
            getSecret(character, "SQUID_EVM_ADDRESS") &&
            getSecret(character, "SQUID_EVM_PRIVATE_KEY") &&
            getSecret(character, "SQUID_API_THROTTLE_INTERVAL")
                ? squidRouterPlugin
                : null,
            getSecret(character, "FUEL_PRIVATE_KEY") ? fuelPlugin : null,
            getSecret(character, "AVALANCHE_PRIVATE_KEY")
                ? avalanchePlugin
                : null,
            getSecret(character, "BIRDEYE_API_KEY") ? birdeyePlugin : null,
            getSecret(character, "ECHOCHAMBERS_API_URL") &&
                getSecret(character, "ECHOCHAMBERS_API_KEY")
                ? echoChambersPlugin
                : null,
            getSecret(character, "LETZAI_API_KEY") ? letzAIPlugin : null,
            getSecret(character, "STARGAZE_ENDPOINT") ? stargazePlugin : null,
            getSecret(character, "GIPHY_API_KEY") ? giphyPlugin : null,
            getSecret(character, "PASSPORT_API_KEY")
                ? gitcoinPassportPlugin
                : null,
            getSecret(character, "GENLAYER_PRIVATE_KEY")
                ? genLayerPlugin
                : null,
            getSecret(character, "AVAIL_SEED") &&
                getSecret(character, "AVAIL_APP_ID")
                ? availPlugin
                : null,
            getSecret(character, "OPEN_WEATHER_API_KEY")
                ? openWeatherPlugin
                : null,
            getSecret(character, "OBSIDIAN_API_TOKEN") ? obsidianPlugin : null,
            getSecret(character, "ARTHERA_PRIVATE_KEY")?.startsWith("0x")
                ? artheraPlugin
                : null,
            getSecret(character, "ALLORA_API_KEY") ? alloraPlugin : null,
            getSecret(character, "HYPERLIQUID_PRIVATE_KEY")
                ? hyperliquidPlugin
                : null,
            getSecret(character, "HYPERLIQUID_TESTNET")
                ? hyperliquidPlugin
                : null,
            getSecret(character, "AKASH_MNEMONIC") &&
                getSecret(character, "AKASH_WALLET_ADDRESS")
                ? akashPlugin
                : null,
            getSecret(character, "QUAI_PRIVATE_KEY") ? quaiPlugin : null,
            getSecret(character, "RESERVOIR_API_KEY")
                ? createNFTCollectionsPlugin()
                : null,
<<<<<<< HEAD
            getSecret(character, "BNB_PRIVATE_KEY") ||
            getSecret(character, "BNB_PUBLIC_KEY")?.startsWith("0x")
                ? bnbPlugin
                : null,
=======
            getSecret(character, "PYTH_TESTNET_PROGRAM_KEY") ||
            getSecret(character, "PYTH_MAINNET_PROGRAM_KEY")
                ? pythDataPlugin
                : null,
            getSecret(character, "LND_TLS_CERT") &&
            getSecret(character, "LND_MACAROON") &&
            getSecret(character, "LND_SOCKET")
                ? lightningPlugin
                : null,
            getSecret(character, "OPENAI_API_KEY") &&
            parseBooleanFromText(getSecret(character, "ENABLE_OPEN_AI_COMMUNITY_PLUGIN"))
                ? openaiPlugin
                : null,
            getSecret(character, "DEVIN_API_TOKEN")
                ? devinPlugin
                : null,
            getSecret(character, "HOLDSTATION_PRIVATE_KEY")
                ? holdstationPlugin
                : null,
            getSecret(character, "INITIA_PRIVATE_KEY") ? initiaPlugin : null,

            getSecret(character, "NVIDIA_NIM_API_KEY") ||
            getSecret(character, "NVIDIA_NGC_API_KEY")
                ? nvidiaNimPlugin
                : null,
            getSecret(character, "INITIA_PRIVATE_KEY") && getSecret(character, "INITIA_NODE_URL") ? initiaPlugin : null
>>>>>>> cac39126
        ].filter(Boolean),
        providers: [],
        actions: [],
        services: [],
        managers: [],
        cacheManager: cache,
        fetch: logFetch,
        verifiableInferenceAdapter,
    });
}

function initializeFsCache(baseDir: string, character: Character) {
    if (!character?.id) {
        throw new Error(
            "initializeFsCache requires id to be set in character definition"
        );
    }
    const cacheDir = path.resolve(baseDir, character.id, "cache");

    const cache = new CacheManager(new FsCacheAdapter(cacheDir));
    return cache;
}

function initializeDbCache(character: Character, db: IDatabaseCacheAdapter) {
    if (!character?.id) {
        throw new Error(
            "initializeFsCache requires id to be set in character definition"
        );
    }
    const cache = new CacheManager(new DbCacheAdapter(db, character.id));
    return cache;
}

function initializeCache(
    cacheStore: string,
    character: Character,
    baseDir?: string,
    db?: IDatabaseCacheAdapter
) {
    switch (cacheStore) {
        case CacheStore.REDIS:
            if (process.env.REDIS_URL) {
                elizaLogger.info("Connecting to Redis...");
                const redisClient = new RedisClient(process.env.REDIS_URL);
                if (!character?.id) {
                    throw new Error(
                        "CacheStore.REDIS requires id to be set in character definition"
                    );
                }
                return new CacheManager(
                    new DbCacheAdapter(redisClient, character.id) // Using DbCacheAdapter since RedisClient also implements IDatabaseCacheAdapter
                );
            } else {
                throw new Error("REDIS_URL environment variable is not set.");
            }

        case CacheStore.DATABASE:
            if (db) {
                elizaLogger.info("Using Database Cache...");
                return initializeDbCache(character, db);
            } else {
                throw new Error(
                    "Database adapter is not provided for CacheStore.Database."
                );
            }

        case CacheStore.FILESYSTEM:
            elizaLogger.info("Using File System Cache...");
            if (!baseDir) {
                throw new Error(
                    "baseDir must be provided for CacheStore.FILESYSTEM."
                );
            }
            return initializeFsCache(baseDir, character);

        default:
            throw new Error(
                `Invalid cache store: ${cacheStore} or required configuration missing.`
            );
    }
}

async function startAgent(
    character: Character,
    directClient: DirectClient
): Promise<AgentRuntime> {
    let db: IDatabaseAdapter & IDatabaseCacheAdapter;
    try {
        character.id ??= stringToUuid(character.name);
        character.username ??= character.name;

        const token = getTokenForProvider(character.modelProvider, character);
        const dataDir = path.join(__dirname, "../data");

        if (!fs.existsSync(dataDir)) {
            fs.mkdirSync(dataDir, { recursive: true });
        }

        db = initializeDatabase(dataDir) as IDatabaseAdapter &
            IDatabaseCacheAdapter;

        await db.init();

        const cache = initializeCache(
            process.env.CACHE_STORE ?? CacheStore.DATABASE,
            character,
            "",
            db
        ); // "" should be replaced with dir for file system caching. THOUGHTS: might probably make this into an env
        const runtime: AgentRuntime = await createAgent(
            character,
            db,
            cache,
            token
        );

        // start services/plugins/process knowledge
        await runtime.initialize();

        // start assigned clients
        runtime.clients = await initializeClients(character, runtime);

        // add to container
        directClient.registerAgent(runtime);

        // report to console
        elizaLogger.debug(`Started ${character.name} as ${runtime.agentId}`);

        return runtime;
    } catch (error) {
        elizaLogger.error(
            `Error starting agent for character ${character.name}:`,
            error
        );
        elizaLogger.error(error);
        if (db) {
            await db.close();
        }
        throw error;
    }
}

const checkPortAvailable = (port: number): Promise<boolean> => {
    return new Promise((resolve) => {
        const server = net.createServer();

        server.once("error", (err: NodeJS.ErrnoException) => {
            if (err.code === "EADDRINUSE") {
                resolve(false);
            }
        });

        server.once("listening", () => {
            server.close();
            resolve(true);
        });

        server.listen(port);
    });
};

const hasValidRemoteUrls = () =>
<<<<<<< HEAD
    process.env.REMOTE_CHARACTER_URLS != "" &&
=======
    process.env.REMOTE_CHARACTER_URLS &&
    process.env.REMOTE_CHARACTER_URLS !== "" &&
>>>>>>> cac39126
    process.env.REMOTE_CHARACTER_URLS.startsWith("http");

const startAgents = async () => {
    const directClient = new DirectClient();
    let serverPort = Number.parseInt(settings.SERVER_PORT || "3000");
    const args = parseArguments();
    const charactersArg = args.characters || args.character;
    let characters = [defaultCharacter];

    if (process.env.IQ_WALLET_ADDRESS && process.env.IQSOlRPC) {
        characters = await loadCharacterFromOnchain();
    }

    const notOnchainJson = !onchainJson || onchainJson == "null";

  if ((notOnchainJson && charactersArg) || hasValidRemoteUrls()) {
        characters = await loadCharacters(charactersArg);
    }

    // Normalize characters for injectable plugins
    characters = await Promise.all(characters.map(normalizeCharacter));

    try {
        for (const character of characters) {
            await startAgent(character, directClient);
        }
    } catch (error) {
        elizaLogger.error("Error starting agents:", error);
    }

    // Find available port
    while (!(await checkPortAvailable(serverPort))) {
        elizaLogger.warn(
            `Port ${serverPort} is in use, trying ${serverPort + 1}`
        );
        serverPort++;
    }

    // upload some agent functionality into directClient
    directClient.startAgent = async (character) => {
        // Handle plugins
        character.plugins = await handlePluginImporting(character.plugins);

        // wrap it so we don't have to inject directClient later
        return startAgent(character, directClient);
    };

    directClient.loadCharacterTryPath = loadCharacterTryPath;
    directClient.jsonToCharacter = jsonToCharacter;

    directClient.start(serverPort);

    if (serverPort !== Number.parseInt(settings.SERVER_PORT || "3000")) {
        elizaLogger.log(`Server started on alternate port ${serverPort}`);
    }

    elizaLogger.log(
        "Run `pnpm start:client` to start the client and visit the outputted URL (http://localhost:5173) to chat with your agents. When running multiple agents, use client with different port `SERVER_PORT=3001 pnpm start:client`"
    );
};

startAgents().catch((error) => {
    elizaLogger.error("Unhandled error in startAgents:", error);
    process.exit(1);
});

// Prevent unhandled exceptions from crashing the process if desired
if (
    process.env.PREVENT_UNHANDLED_EXIT &&
    parseBooleanFromText(process.env.PREVENT_UNHANDLED_EXIT)
) {
    // Handle uncaught exceptions to prevent the process from crashing
    process.on("uncaughtException", (err) => {
        console.error("uncaughtException", err);
    });

    // Handle unhandled rejections to prevent the process from crashing
    process.on("unhandledRejection", (err) => {
        console.error("unhandledRejection", err);
    });
}<|MERGE_RESOLUTION|>--- conflicted
+++ resolved
@@ -396,13 +396,6 @@
     return commaSeparated?.split(",").map((value) => value.trim());
 }
 
-<<<<<<< HEAD
-export async function loadCharacters(
-    charactersArg: string
-): Promise<Character[]> {
-    let characterPaths = commaSeparatedStringToArray(charactersArg);
-    const loadedCharacters: Character[] = [];
-=======
 async function readCharactersFromStorage(characterPaths: string[]): Promise<string[]> {
     try {
         const uploadDir = path.join(process.cwd(), "data", "characters");
@@ -421,7 +414,6 @@
 export async function loadCharacters(
     charactersArg: string
 ): Promise<Character[]> {
->>>>>>> cac39126
 
     let characterPaths = commaSeparatedStringToArray(charactersArg);
 
@@ -446,11 +438,7 @@
 
     if (hasValidRemoteUrls()) {
         elizaLogger.info("Loading characters from remote URLs");
-<<<<<<< HEAD
-        let characterUrls = commaSeparatedStringToArray(
-=======
         const characterUrls = commaSeparatedStringToArray(
->>>>>>> cac39126
             process.env.REMOTE_CHARACTER_URLS
         );
         for (const characterUrl of characterUrls) {
@@ -1094,12 +1082,6 @@
             getSecret(character, "RESERVOIR_API_KEY")
                 ? createNFTCollectionsPlugin()
                 : null,
-<<<<<<< HEAD
-            getSecret(character, "BNB_PRIVATE_KEY") ||
-            getSecret(character, "BNB_PUBLIC_KEY")?.startsWith("0x")
-                ? bnbPlugin
-                : null,
-=======
             getSecret(character, "PYTH_TESTNET_PROGRAM_KEY") ||
             getSecret(character, "PYTH_MAINNET_PROGRAM_KEY")
                 ? pythDataPlugin
@@ -1125,8 +1107,11 @@
             getSecret(character, "NVIDIA_NGC_API_KEY")
                 ? nvidiaNimPlugin
                 : null,
-            getSecret(character, "INITIA_PRIVATE_KEY") && getSecret(character, "INITIA_NODE_URL") ? initiaPlugin : null
->>>>>>> cac39126
+            getSecret(character, "INITIA_PRIVATE_KEY") && getSecret(character, "INITIA_NODE_URL") ? initiaPlugin : null,
+            getSecret(character, "BNB_PRIVATE_KEY") ||
+            getSecret(character, "BNB_PUBLIC_KEY")?.startsWith("0x")
+                ? bnbPlugin
+                : null,
         ].filter(Boolean),
         providers: [],
         actions: [],
@@ -1289,12 +1274,8 @@
 };
 
 const hasValidRemoteUrls = () =>
-<<<<<<< HEAD
-    process.env.REMOTE_CHARACTER_URLS != "" &&
-=======
     process.env.REMOTE_CHARACTER_URLS &&
     process.env.REMOTE_CHARACTER_URLS !== "" &&
->>>>>>> cac39126
     process.env.REMOTE_CHARACTER_URLS.startsWith("http");
 
 const startAgents = async () => {
